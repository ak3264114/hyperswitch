use std::{collections::HashMap, fmt, num::NonZeroI64};

use cards::CardNumber;
use common_utils::{
    consts::default_payments_list_limit,
    crypto,
    ext_traits::Encode,
    pii::{self, Email},
};
use masking::Secret;
use router_derive::Setter;
use serde::{
    de::{self, Unexpected, Visitor},
    ser::Serializer,
    Deserialize, Deserializer, Serialize,
};
use strum::Display;
use time::PrimitiveDateTime;
use url::Url;
use utoipa::ToSchema;

use crate::{
    admin, disputes,
    enums::{self as api_enums},
    ephemeral_key::EphemeralKeyCreateResponse,
    refunds,
};

#[derive(Clone, Copy, Debug, Eq, PartialEq)]
pub enum PaymentOp {
    Create,
    Update,
    Confirm,
}

use crate::enums;
#[derive(serde::Deserialize)]
pub struct BankData {
    pub payment_method_type: api_enums::PaymentMethodType,
    pub code_information: Vec<BankCodeInformation>,
}

#[derive(serde::Deserialize)]
pub struct BankCodeInformation {
    pub bank_name: api_enums::BankNames,
    pub connector_codes: Vec<ConnectorCode>,
}

#[derive(serde::Deserialize)]
pub struct ConnectorCode {
    pub connector: api_enums::Connector,
    pub code: String,
}

#[derive(Debug, Clone, serde::Serialize, serde::Deserialize, ToSchema, PartialEq, Eq)]
pub struct BankCodeResponse {
    pub bank_name: Vec<api_enums::BankNames>,
    pub eligible_connectors: Vec<String>,
}

#[derive(Debug, PartialEq)]
pub struct ClientSecret {
    pub payment_id: String,
    pub secret: String,
}

impl<'de> Deserialize<'de> for ClientSecret {
    fn deserialize<D>(deserializer: D) -> Result<Self, D::Error>
    where
        D: Deserializer<'de>,
    {
        struct ClientSecretVisitor;

        impl<'de> Visitor<'de> for ClientSecretVisitor {
            type Value = ClientSecret;

            fn expecting(&self, formatter: &mut fmt::Formatter<'_>) -> fmt::Result {
                formatter.write_str("a string in the format '{payment_id}_secret_{secret}'")
            }

            fn visit_str<E>(self, value: &str) -> Result<ClientSecret, E>
            where
                E: de::Error,
            {
                let (payment_id, secret) = value.rsplit_once("_secret_").ok_or_else(|| {
                    E::invalid_value(Unexpected::Str(value), &"a string with '_secret_'")
                })?;

                Ok(ClientSecret {
                    payment_id: payment_id.to_owned(),
                    secret: secret.to_owned(),
                })
            }
        }

        deserializer.deserialize_str(ClientSecretVisitor)
    }
}

impl Serialize for ClientSecret {
    fn serialize<S>(&self, serializer: S) -> Result<S::Ok, S::Error>
    where
        S: Serializer,
    {
        let combined = format!("{}_secret_{}", self.payment_id, self.secret);
        serializer.serialize_str(&combined)
    }
}

#[cfg(test)]
mod client_secret_tests {
    #![allow(clippy::expect_used)]

    use serde_json;

    use super::*;

    #[test]
    fn test_serialize_client_secret() {
        let client_secret1 = ClientSecret {
            payment_id: "pay_3TgelAms4RQec8xSStjF".to_string(),
            secret: "fc34taHLw1ekPgNh92qr".to_string(),
        };
        let client_secret2 = ClientSecret {
            payment_id: "pay_3Tgel__Ams4RQ_secret_ec8xSStjF".to_string(),
            secret: "fc34taHLw1ekPgNh92qr".to_string(),
        };

        let expected_str1 = r#""pay_3TgelAms4RQec8xSStjF_secret_fc34taHLw1ekPgNh92qr""#;
        let expected_str2 = r#""pay_3Tgel__Ams4RQ_secret_ec8xSStjF_secret_fc34taHLw1ekPgNh92qr""#;

        let actual_str1 =
            serde_json::to_string(&client_secret1).expect("Failed to serialize client_secret1");
        let actual_str2 =
            serde_json::to_string(&client_secret2).expect("Failed to serialize client_secret2");

        assert_eq!(expected_str1, actual_str1);
        assert_eq!(expected_str2, actual_str2);
    }

    #[test]
    fn test_deserialize_client_secret() {
        let client_secret_str1 = r#""pay_3TgelAms4RQec8xSStjF_secret_fc34taHLw1ekPgNh92qr""#;
        let client_secret_str2 =
            r#""pay_3Tgel__Ams4RQ_secret_ec8xSStjF_secret_fc34taHLw1ekPgNh92qr""#;
        let client_secret_str3 =
            r#""pay_3Tgel__Ams4RQ_secret_ec8xSStjF_secret__secret_fc34taHLw1ekPgNh92qr""#;

        let expected1 = ClientSecret {
            payment_id: "pay_3TgelAms4RQec8xSStjF".to_string(),
            secret: "fc34taHLw1ekPgNh92qr".to_string(),
        };
        let expected2 = ClientSecret {
            payment_id: "pay_3Tgel__Ams4RQ_secret_ec8xSStjF".to_string(),
            secret: "fc34taHLw1ekPgNh92qr".to_string(),
        };
        let expected3 = ClientSecret {
            payment_id: "pay_3Tgel__Ams4RQ_secret_ec8xSStjF_secret_".to_string(),
            secret: "fc34taHLw1ekPgNh92qr".to_string(),
        };

        let actual1: ClientSecret = serde_json::from_str(client_secret_str1)
            .expect("Failed to deserialize client_secret_str1");
        let actual2: ClientSecret = serde_json::from_str(client_secret_str2)
            .expect("Failed to deserialize client_secret_str2");
        let actual3: ClientSecret = serde_json::from_str(client_secret_str3)
            .expect("Failed to deserialize client_secret_str3");

        assert_eq!(expected1, actual1);
        assert_eq!(expected2, actual2);
        assert_eq!(expected3, actual3);
    }
}

#[derive(Default, Debug, serde::Deserialize, serde::Serialize, Clone, ToSchema)]
pub struct CustomerDetails {
    /// The identifier for the customer.
    pub id: String,

    /// The customer's name
    #[schema(max_length = 255, value_type = Option<String>, example = "John Doe")]
    pub name: Option<Secret<String>>,

    /// The customer's email address
    #[schema(max_length = 255, value_type = Option<String>, example = "johntest@test.com")]
    pub email: Option<Email>,

    /// The customer's phone number
    #[schema(value_type = Option<String>, max_length = 10, example = "3141592653")]
    pub phone: Option<Secret<String>>,

    /// The country code for the customer's phone number
    #[schema(max_length = 2, example = "+1")]
    pub phone_country_code: Option<String>,
}

#[derive(
    Default,
    Debug,
    serde::Deserialize,
    serde::Serialize,
    Clone,
    ToSchema,
    router_derive::PolymorphicSchema,
)]
#[generate_schemas(PaymentsCreateRequest, PaymentsUpdateRequest, PaymentsConfirmRequest)]
#[serde(deny_unknown_fields)]
pub struct PaymentsRequest {
    /// The payment amount. Amount for the payment in the lowest denomination of the currency, (i.e) in cents for USD denomination, in yen for JPY denomination etc. E.g., Pass 100 to charge $1.00 and ¥100 since ¥ is a zero-decimal currency
    #[schema(value_type = Option<u64>, example = 6540)]
    #[serde(default, deserialize_with = "amount::deserialize_option")]
    #[mandatory_in(PaymentsCreateRequest = u64)]
    // Makes the field mandatory in PaymentsCreateRequest
    pub amount: Option<Amount>,

    /// The three letter ISO currency code in uppercase. Eg: 'USD' to charge US Dollars
    #[schema(example = "USD", value_type = Option<Currency>)]
    #[mandatory_in(PaymentsCreateRequest = Currency)]
    pub currency: Option<api_enums::Currency>,

    /// The Amount to be captured / debited from the users payment method. It shall be in lowest denomination of the currency. (i.e) in cents for USD denomination, in paisa for INR denomination etc., If not provided, the default amount_to_capture will be the payment amount.
    #[schema(example = 6540)]
    pub amount_to_capture: Option<i64>,

    /// Unique identifier for the payment. This ensures idempotency for multiple payments
    /// that have been done by a single merchant. This field is auto generated and is returned in the API response.
    #[schema(
        value_type = Option<String>,
        min_length = 30,
        max_length = 30,
        example = "pay_mbabizu24mvu3mela5njyhpit4"
    )]
    #[serde(default, deserialize_with = "payment_id_type::deserialize_option")]
    pub payment_id: Option<PaymentIdType>,

    /// This is an identifier for the merchant account. This is inferred from the API key
    /// provided during the request
    #[schema(max_length = 255, example = "merchant_1668273825")]
    pub merchant_id: Option<String>,

    #[schema(value_type = Option<StraightThroughAlgorithm>, example = json!({
        "type": "single",
        "data": {"connector": "stripe", "merchant_connector_id": "mca_123"}
    }))]
    pub routing: Option<serde_json::Value>,

    /// This allows to manually select a connector with which the payment can go through
    #[schema(value_type = Option<Vec<Connector>>, max_length = 255, example = json!(["stripe", "adyen"]))]
    pub connector: Option<Vec<api_enums::Connector>>,

    /// Default value if not passed is set to 'automatic' which results in Auth and Capture in one single API request. Pass 'manual' or 'manual_multiple' in case you want do a separate Auth and Capture by first authorizing and placing a hold on your customer's funds so that you can use the Payments/Capture endpoint later to capture the authorized amount. Pass 'manual' if you want to only capture the amount later once or 'manual_multiple' if you want to capture the funds multiple times later. Both 'manual' and 'manual_multiple' are only supported by a specific list of processors
    #[schema(value_type = Option<CaptureMethod>, example = "automatic")]
    pub capture_method: Option<api_enums::CaptureMethod>,

    /// Pass this parameter to force 3DS or non 3DS auth for this payment. Some connectors will still force 3DS auth even in case of passing 'no_three_ds' here and vice versa. Default value is 'no_three_ds' if not set
    #[schema(value_type = Option<AuthenticationType>, example = "no_three_ds", default = "three_ds")]
    pub authentication_type: Option<api_enums::AuthenticationType>,

    /// The billing details of the payment. This address will be used for invoicing.
    pub billing: Option<Address>,

    /// A timestamp (ISO 8601 code) that determines when the payment should be captured.
    /// Providing this field will automatically set `capture` to true
    #[schema(example = "2022-09-10T10:11:12Z")]
    #[serde(default, with = "common_utils::custom_serde::iso8601::option")]
    pub capture_on: Option<PrimitiveDateTime>,

    /// Whether to confirm the payment (if applicable)
    #[schema(default = false, example = true)]
    pub confirm: Option<bool>,

    /// Passing this object creates a new customer or attaches an existing customer to the payment
    pub customer: Option<CustomerDetails>,

    /// The identifier for the customer object. This field will be deprecated soon, use the customer object instead
    #[schema(max_length = 255, example = "cus_y3oqhf46pyzuxjbcn2giaqnb44")]
    pub customer_id: Option<String>,

    /// The customer's email address This field will be deprecated soon, use the customer object instead
    #[schema(max_length = 255, value_type = Option<String>, example = "johntest@test.com")]
    pub email: Option<Email>,

    /// The customer's name.
    /// This field will be deprecated soon, use the customer object instead.
    #[schema(value_type = Option<String>, max_length = 255, example = "John Test")]
    pub name: Option<Secret<String>>,

    /// The customer's phone number
    /// This field will be deprecated soon, use the customer object instead
    #[schema(value_type = Option<String>, max_length = 255, example = "3141592653")]
    pub phone: Option<Secret<String>>,

    /// The country code for the customer phone number
    /// This field will be deprecated soon, use the customer object instead
    #[schema(max_length = 255, example = "+1")]
    pub phone_country_code: Option<String>,

    /// Set to true to indicate that the customer is not in your checkout flow during this payment, and therefore is unable to authenticate. This parameter is intended for scenarios where you collect card details and charge them later. When making a recurring payment by passing a mandate_id, this parameter is mandatory
    #[schema(example = true)]
    pub off_session: Option<bool>,

    /// A description for the payment
    #[schema(example = "It's my first payment request")]
    pub description: Option<String>,

    /// The URL to redirect after the completion of the operation
    #[schema(value_type = Option<String>, example = "https://hyperswitch.io")]
    pub return_url: Option<Url>,
    /// Indicates that you intend to make future payments with this Payment’s payment method. Providing this parameter will attach the payment method to the Customer, if present, after the Payment is confirmed and any required actions from the user are complete.
    #[schema(value_type = Option<FutureUsage>, example = "off_session")]
    pub setup_future_usage: Option<api_enums::FutureUsage>,

    /// The payment method information provided for making a payment
    #[schema(example = "bank_transfer")]
    #[serde(with = "payment_method_data_serde", default)]
    pub payment_method_data: Option<PaymentMethodDataRequest>,

    /// The payment method that is to be used
    #[schema(value_type = Option<PaymentMethod>, example = "card")]
    pub payment_method: Option<api_enums::PaymentMethod>,

    /// Provide a reference to a stored payment method
    #[schema(example = "187282ab-40ef-47a9-9206-5099ba31e432")]
    pub payment_token: Option<String>,

    /// This is used along with the payment_token field while collecting during saved card payments. This field will be deprecated soon, use the payment_method_data.card_token object instead
    #[schema(value_type = Option<String>, deprecated)]
    pub card_cvc: Option<Secret<String>>,

    /// The shipping address for the payment
    pub shipping: Option<Address>,

    /// For non-card charges, you can use this value as the complete description that appears on your customers’ statements. Must contain at least one letter, maximum 22 characters.
    #[schema(max_length = 255, example = "Hyperswitch Router")]
    pub statement_descriptor_name: Option<String>,

    /// Provides information about a card payment that customers see on their statements. Concatenated with the prefix (shortened descriptor) or statement descriptor that’s set on the account to form the complete statement descriptor. Maximum 22 characters for the concatenated descriptor.
    #[schema(max_length = 255, example = "Payment for shoes purchase")]
    pub statement_descriptor_suffix: Option<String>,

    /// Use this object to capture the details about the different products for which the payment is being made. The sum of amount across different products here should be equal to the overall payment amount
    #[schema(value_type = Option<Vec<OrderDetailsWithAmount>>, example = r#"[{
        "product_name": "Apple iPhone 16",
        "quantity": 1,
        "amount" : 69000
        "product_img_link" : "https://dummy-img-link.com"
    }]"#)]
    pub order_details: Option<Vec<OrderDetailsWithAmount>>,

    /// It's a token used for client side verification.
    #[schema(example = "pay_U42c409qyHwOkWo3vK60_secret_el9ksDkiB8hi6j9N78yo")]
    #[remove_in(PaymentsUpdateRequest, PaymentsCreateRequest)]
    pub client_secret: Option<String>,

    /// Passing this object during payments creates a mandate. The mandate_type sub object is passed by the server.
    pub mandate_data: Option<MandateData>,

    /// Passing this object during payments confirm . The customer_acceptance sub object is usually passed by the SDK or client
    #[schema(value_type = Option<CustomerAcceptance>)]
    pub customer_acceptance: Option<CustomerAcceptance>,

    /// A unique identifier to link the payment to a mandate. To do Recurring payments after a mandate has been created, pass the mandate_id instead of payment_method_data
    #[schema(max_length = 255, example = "mandate_iwer89rnjef349dni3")]
    #[remove_in(PaymentsUpdateRequest)]
    pub mandate_id: Option<String>,

    /// Additional details required by 3DS 2.0
    #[schema(value_type = Option<BrowserInformation>, example = r#"{
        "user_agent": "Mozilla/5.0 (Windows NT 10.0; Win64; x64) AppleWebKit/537.36 (KHTML, like Gecko) Chrome/70.0.3538.110 Safari/537.36",
        "accept_header": "text/html,application/xhtml+xml,application/xml;q=0.9,image/webp,image/apng,*/*;q=0.8",
        "language": "nl-NL",
        "color_depth": 24,
        "screen_height": 723,
        "screen_width": 1536,
        "time_zone": 0,
        "java_enabled": true,
        "java_script_enabled":true
    }"#)]
    pub browser_info: Option<serde_json::Value>,

    /// To indicate the type of payment experience that the payment method would go through
    #[schema(value_type = Option<PaymentExperience>, example = "redirect_to_url")]
    pub payment_experience: Option<api_enums::PaymentExperience>,

    /// Payment Method Type
    #[schema(value_type = Option<PaymentMethodType>, example = "google_pay")]
    pub payment_method_type: Option<api_enums::PaymentMethodType>,

    /// Business country of the merchant for this payment.
    /// To be deprecated soon. Pass the profile_id instead
    #[schema(value_type = Option<CountryAlpha2>, example = "US")]
    #[remove_in(PaymentsUpdateRequest, PaymentsConfirmRequest)]
    pub business_country: Option<api_enums::CountryAlpha2>,

    /// Business label of the merchant for this payment.
    /// To be deprecated soon. Pass the profile_id instead
    #[schema(example = "food")]
    #[remove_in(PaymentsUpdateRequest, PaymentsConfirmRequest)]
    pub business_label: Option<String>,

    /// Merchant connector details used to make payments.
    #[schema(value_type = Option<MerchantConnectorDetailsWrap>)]
    pub merchant_connector_details: Option<admin::MerchantConnectorDetailsWrap>,

    /// Use this parameter to restrict the Payment Method Types to show for a given PaymentIntent
    #[schema(value_type = Option<Vec<PaymentMethodType>>)]
    pub allowed_payment_method_types: Option<Vec<api_enums::PaymentMethodType>>,

    /// Business sub label for the payment
    #[remove_in(PaymentsUpdateRequest, PaymentsConfirmRequest, PaymentsCreateRequest)]
    pub business_sub_label: Option<String>,

    /// Denotes the retry action
    #[schema(value_type = Option<RetryAction>)]
    pub retry_action: Option<api_enums::RetryAction>,

    /// You can specify up to 50 keys, with key names up to 40 characters long and values up to 500 characters long. Metadata is useful for storing additional, structured information on an object.
    #[schema(value_type = Option<Object>, example = r#"{ "udf1": "some-value", "udf2": "some-value" }"#)]
    pub metadata: Option<pii::SecretSerdeValue>,

    /// additional data related to some connectors
    pub connector_metadata: Option<ConnectorMetadata>,

    /// additional data that might be required by hyperswitch
    pub feature_metadata: Option<FeatureMetadata>,

    /// Whether to get the payment link (if applicable)
    #[schema(default = false, example = true)]
    pub payment_link: Option<bool>,

    /// custom payment link config for the particular payment
    #[schema(value_type = Option<PaymentCreatePaymentLinkConfig>)]
    pub payment_link_config: Option<PaymentCreatePaymentLinkConfig>,

    /// The business profile to use for this payment, if not passed the default business profile
    /// associated with the merchant account will be used.
    #[remove_in(PaymentsUpdateRequest, PaymentsConfirmRequest)]
    pub profile_id: Option<String>,

    /// surcharge_details for this payment
    #[remove_in(PaymentsConfirmRequest)]
    #[schema(value_type = Option<RequestSurchargeDetails>)]
    pub surcharge_details: Option<RequestSurchargeDetails>,

    /// The type of the payment that differentiates between normal and various types of mandate payments
    #[schema(value_type = Option<PaymentType>)]
    pub payment_type: Option<api_enums::PaymentType>,

    ///Request for an incremental authorization
    pub request_incremental_authorization: Option<bool>,

    ///Will be used to expire client secret after certain amount of time to be supplied in seconds
    ///(900) for 15 mins
    #[schema(example = 900)]
    pub session_expiry: Option<u32>,

    /// additional data related to some frm connectors
    pub frm_metadata: Option<serde_json::Value>,

    /// Whether to perform external authentication (if applicable)
    #[schema(example = true)]
    pub request_external_three_ds_authentication: Option<bool>,
}

impl PaymentsRequest {
    pub fn get_total_capturable_amount(&self) -> Option<i64> {
        let surcharge_amount = self
            .surcharge_details
            .map(|surcharge_details| surcharge_details.get_total_surcharge_amount())
            .unwrap_or(0);
        self.amount
            .map(|amount| i64::from(amount) + surcharge_amount)
    }
}
#[derive(
    Default, Debug, Clone, serde::Serialize, serde::Deserialize, Copy, ToSchema, PartialEq,
)]
pub struct RequestSurchargeDetails {
    pub surcharge_amount: i64,
    pub tax_amount: Option<i64>,
}

/// Browser information to be used for 3DS 2.0
#[derive(ToSchema)]
pub struct BrowserInformation {
    /// Color depth supported by the browser
    pub color_depth: Option<u8>,

    /// Whether java is enabled in the browser
    pub java_enabled: Option<bool>,

    /// Whether javascript is enabled in the browser
    pub java_script_enabled: Option<bool>,

    /// Language supported
    pub language: Option<String>,

    /// The screen height in pixels
    pub screen_height: Option<u32>,

    /// The screen width in pixels
    pub screen_width: Option<u32>,

    /// Time zone of the client
    pub time_zone: Option<i32>,

    /// Ip address of the client
    #[schema(value_type = Option<String>)]
    pub ip_address: Option<std::net::IpAddr>,

    /// List of headers that are accepted
    #[schema(
        example = "text/html,application/xhtml+xml,application/xml;q=0.9,image/webp,image/apng,*/*;q=0.8"
    )]
    pub accept_header: Option<String>,

    /// User-agent of the browser
    pub user_agent: Option<String>,
}

impl RequestSurchargeDetails {
    pub fn is_surcharge_zero(&self) -> bool {
        self.surcharge_amount == 0 && self.tax_amount.unwrap_or(0) == 0
    }
    pub fn get_total_surcharge_amount(&self) -> i64 {
        self.surcharge_amount + self.tax_amount.unwrap_or(0)
    }
}

#[derive(Default, Debug, Clone, Copy)]
pub struct HeaderPayload {
    pub payment_confirm_source: Option<api_enums::PaymentSource>,
    pub x_hs_latency: Option<bool>,
}

impl HeaderPayload {
    pub fn with_source(payment_confirm_source: api_enums::PaymentSource) -> Self {
        Self {
            payment_confirm_source: Some(payment_confirm_source),
            ..Default::default()
        }
    }
}

#[derive(
    Default, Debug, serde::Serialize, Clone, PartialEq, ToSchema, router_derive::PolymorphicSchema,
)]
pub struct PaymentAttemptResponse {
    /// Unique identifier for the attempt
    pub attempt_id: String,
    /// The status of the attempt
    #[schema(value_type = AttemptStatus, example = "charged")]
    pub status: enums::AttemptStatus,
    /// The payment attempt amount. Amount for the payment in lowest denomination of the currency. (i.e) in cents for USD denomination, in paisa for INR denomination etc.,
    pub amount: i64,
    /// The currency of the amount of the payment attempt
    #[schema(value_type = Option<Currency>, example = "USD")]
    pub currency: Option<enums::Currency>,
    /// The connector used for the payment
    pub connector: Option<String>,
    /// If there was an error while calling the connector the error message is received here
    pub error_message: Option<String>,
    /// The payment method that is to be used
    #[schema(value_type = Option<PaymentMethod>, example = "bank_transfer")]
    pub payment_method: Option<enums::PaymentMethod>,
    /// A unique identifier for a payment provided by the connector
    pub connector_transaction_id: Option<String>,
    /// This is the instruction for capture/ debit the money from the users' card. On the other hand authorization refers to blocking the amount on the users' payment method.
    #[schema(value_type = Option<CaptureMethod>, example = "scheduled")]
    pub capture_method: Option<enums::CaptureMethod>,
    /// The transaction authentication can be set to undergo payer authentication. By default, the authentication will be marked as NO_THREE_DS
    #[schema(value_type = Option<AuthenticationType>, example = "no_three_ds", default = "three_ds")]
    pub authentication_type: Option<enums::AuthenticationType>,
    /// If the payment was cancelled the reason provided here
    pub cancellation_reason: Option<String>,
    /// A unique identifier to link the payment to a mandate, can be use instead of payment_method_data
    pub mandate_id: Option<String>,
    /// If there was an error while calling the connectors the code is received here
    pub error_code: Option<String>,
    /// Provide a reference to a stored payment method
    pub payment_token: Option<String>,
    /// additional data related to some connectors
    pub connector_metadata: Option<serde_json::Value>,
    /// Payment Experience for the current payment
    #[schema(value_type = Option<PaymentExperience>, example = "redirect_to_url")]
    pub payment_experience: Option<enums::PaymentExperience>,
    /// Payment Method Type
    #[schema(value_type = Option<PaymentMethodType>, example = "google_pay")]
    pub payment_method_type: Option<enums::PaymentMethodType>,
    /// reference to the payment at connector side
    #[schema(value_type = Option<String>, example = "993672945374576J")]
    pub reference_id: Option<String>,
    /// error code unified across the connectors is received here if there was an error while calling connector
    pub unified_code: Option<String>,
    /// error message unified across the connectors is received here if there was an error while calling connector
    pub unified_message: Option<String>,
}

#[derive(
    Default, Debug, serde::Serialize, Clone, PartialEq, ToSchema, router_derive::PolymorphicSchema,
)]
pub struct CaptureResponse {
    /// unique identifier for the capture
    pub capture_id: String,
    /// The status of the capture
    #[schema(value_type = CaptureStatus, example = "charged")]
    pub status: enums::CaptureStatus,
    /// The capture amount. Amount for the payment in lowest denomination of the currency. (i.e) in cents for USD denomination, in paisa for INR denomination etc.,
    pub amount: i64,
    /// The currency of the amount of the capture
    #[schema(value_type = Option<Currency>, example = "USD")]
    pub currency: Option<enums::Currency>,
    /// The connector used for the payment
    pub connector: String,
    /// unique identifier for the parent attempt on which this capture is made
    pub authorized_attempt_id: String,
    /// A unique identifier for a capture provided by the connector
    pub connector_capture_id: Option<String>,
    /// sequence number of this capture
    pub capture_sequence: i16,
    /// If there was an error while calling the connector the error message is received here
    pub error_message: Option<String>,
    /// If there was an error while calling the connectors the code is received here
    pub error_code: Option<String>,
    /// If there was an error while calling the connectors the reason is received here
    pub error_reason: Option<String>,
    /// reference to the capture at connector side
    pub reference_id: Option<String>,
}

impl PaymentsRequest {
    pub fn get_feature_metadata_as_value(
        &self,
    ) -> common_utils::errors::CustomResult<
        Option<serde_json::Value>,
        common_utils::errors::ParsingError,
    > {
        self.feature_metadata
            .as_ref()
            .map(Encode::encode_to_value)
            .transpose()
    }

    pub fn get_connector_metadata_as_value(
        &self,
    ) -> common_utils::errors::CustomResult<
        Option<serde_json::Value>,
        common_utils::errors::ParsingError,
    > {
        self.connector_metadata
            .as_ref()
            .map(Encode::encode_to_value)
            .transpose()
    }

    pub fn get_allowed_payment_method_types_as_value(
        &self,
    ) -> common_utils::errors::CustomResult<
        Option<serde_json::Value>,
        common_utils::errors::ParsingError,
    > {
        self.allowed_payment_method_types
            .as_ref()
            .map(Encode::encode_to_value)
            .transpose()
    }

    pub fn get_order_details_as_value(
        &self,
    ) -> common_utils::errors::CustomResult<
        Option<Vec<pii::SecretSerdeValue>>,
        common_utils::errors::ParsingError,
    > {
        self.order_details
            .as_ref()
            .map(|od| {
                od.iter()
                    .map(|order| order.encode_to_value().map(masking::Secret::new))
                    .collect::<Result<Vec<_>, _>>()
            })
            .transpose()
    }
}

#[derive(Default, Debug, serde::Deserialize, serde::Serialize, Clone, Copy, PartialEq, Eq)]
pub enum Amount {
    Value(NonZeroI64),
    #[default]
    Zero,
}

impl From<Amount> for i64 {
    fn from(amount: Amount) -> Self {
        match amount {
            Amount::Value(val) => val.get(),
            Amount::Zero => 0,
        }
    }
}

impl From<i64> for Amount {
    fn from(val: i64) -> Self {
        NonZeroI64::new(val).map_or(Self::Zero, Amount::Value)
    }
}

#[derive(Default, Debug, serde::Deserialize, serde::Serialize, Clone)]
#[serde(deny_unknown_fields)]
pub struct PaymentsRedirectRequest {
    pub payment_id: String,
    pub merchant_id: String,
    pub connector: String,
    pub param: String,
}

#[derive(Default, Debug, serde::Deserialize, serde::Serialize, Clone)]
#[serde(deny_unknown_fields)]
pub struct VerifyRequest {
    // The merchant_id is generated through api key
    // and is later passed in the struct
    pub merchant_id: Option<String>,
    pub customer_id: Option<String>,
    pub email: Option<Email>,
    pub name: Option<Secret<String>>,
    pub phone: Option<Secret<String>>,
    pub phone_country_code: Option<String>,
    pub payment_method: Option<api_enums::PaymentMethod>,
    pub payment_method_data: Option<PaymentMethodData>,
    pub payment_token: Option<String>,
    pub mandate_data: Option<MandateData>,
    pub setup_future_usage: Option<api_enums::FutureUsage>,
    pub off_session: Option<bool>,
    pub client_secret: Option<String>,
    pub merchant_connector_details: Option<admin::MerchantConnectorDetailsWrap>,
}

#[derive(Debug, Clone, serde::Serialize, serde::Deserialize)]
#[serde(rename_all = "snake_case")]
pub enum MandateTransactionType {
    NewMandateTransaction,
    RecurringMandateTransaction,
}

#[derive(Default, Eq, PartialEq, Debug, serde::Deserialize, serde::Serialize, Clone)]
pub struct MandateIds {
    pub mandate_id: Option<String>,
    pub mandate_reference_id: Option<MandateReferenceId>,
}

#[derive(Eq, PartialEq, Debug, serde::Deserialize, serde::Serialize, Clone)]
pub enum MandateReferenceId {
    ConnectorMandateId(ConnectorMandateReferenceId), // mandate_id send by connector
    NetworkMandateId(String), // network_txns_id send by Issuer to connector, Used for PG agnostic mandate txns
}

#[derive(Debug, serde::Deserialize, serde::Serialize, Clone, Eq, PartialEq)]
pub struct ConnectorMandateReferenceId {
    pub connector_mandate_id: Option<String>,
    pub payment_method_id: Option<String>,
    pub update_history: Option<Vec<UpdateHistory>>,
}

#[derive(serde::Serialize, serde::Deserialize, Debug, Clone, Eq, PartialEq)]
pub struct UpdateHistory {
    pub connector_mandate_id: Option<String>,
    pub payment_method_id: String,
    pub original_payment_id: Option<String>,
}

impl MandateIds {
    pub fn new(mandate_id: String) -> Self {
        Self {
            mandate_id: Some(mandate_id),
            mandate_reference_id: None,
        }
    }
}

// The fields on this struct are optional, as we want to allow the merchant to provide partial
// information about creating mandates
#[derive(Default, Eq, PartialEq, Debug, serde::Deserialize, serde::Serialize, Clone, ToSchema)]
#[serde(deny_unknown_fields)]
pub struct MandateData {
    /// A way to update the mandate's payment method details
    pub update_mandate_id: Option<String>,
    /// A concent from the customer to store the payment method
    pub customer_acceptance: Option<CustomerAcceptance>,
    /// A way to select the type of mandate used
    pub mandate_type: Option<MandateType>,
}

#[derive(Clone, Eq, PartialEq, Copy, Debug, Default, serde::Serialize, serde::Deserialize)]
pub struct SingleUseMandate {
    pub amount: i64,
    pub currency: api_enums::Currency,
}

#[derive(Clone, Eq, PartialEq, Debug, Default, ToSchema, serde::Serialize, serde::Deserialize)]
pub struct MandateAmountData {
    /// The maximum amount to be debited for the mandate transaction
    #[schema(example = 6540)]
    pub amount: i64,
    /// The currency for the transaction
    #[schema(value_type = Currency, example = "USD")]
    pub currency: api_enums::Currency,
    /// Specifying start date of the mandate
    #[schema(example = "2022-09-10T00:00:00Z")]
    #[serde(default, with = "common_utils::custom_serde::iso8601::option")]
    pub start_date: Option<PrimitiveDateTime>,
    /// Specifying end date of the mandate
    #[schema(example = "2023-09-10T23:59:59Z")]
    #[serde(default, with = "common_utils::custom_serde::iso8601::option")]
    pub end_date: Option<PrimitiveDateTime>,
    /// Additional details required by mandate
    #[schema(value_type = Option<Object>, example = r#"{
        "frequency": "DAILY"
    }"#)]
    pub metadata: Option<pii::SecretSerdeValue>,
}

#[derive(Eq, PartialEq, Debug, serde::Deserialize, serde::Serialize, Clone, ToSchema)]
#[serde(rename_all = "snake_case")]
pub enum MandateType {
    /// If the mandate should only be valid for 1 off-session use
    SingleUse(MandateAmountData),
    /// If the mandate should be valid for multiple debits
    MultiUse(Option<MandateAmountData>),
}

impl Default for MandateType {
    fn default() -> Self {
        Self::MultiUse(None)
    }
}

#[derive(Default, Eq, PartialEq, Debug, serde::Deserialize, serde::Serialize, Clone, ToSchema)]
#[serde(deny_unknown_fields)]
pub struct CustomerAcceptance {
    /// Type of acceptance provided by the
    #[schema(example = "online")]
    pub acceptance_type: AcceptanceType,
    /// Specifying when the customer acceptance was provided
    #[schema(example = "2022-09-10T10:11:12Z")]
    #[serde(default, with = "common_utils::custom_serde::iso8601::option")]
    pub accepted_at: Option<PrimitiveDateTime>,
    /// Information required for online mandate generation
    pub online: Option<OnlineMandate>,
}

#[derive(Default, Debug, serde::Deserialize, serde::Serialize, PartialEq, Eq, Clone, ToSchema)]
#[serde(rename_all = "lowercase")]
/// This is used to indicate if the mandate was accepted online or offline
pub enum AcceptanceType {
    Online,
    #[default]
    Offline,
}

#[derive(Default, Eq, PartialEq, Debug, serde::Deserialize, serde::Serialize, Clone, ToSchema)]
#[serde(deny_unknown_fields)]
pub struct OnlineMandate {
    /// Ip address of the customer machine from which the mandate was created
    #[schema(value_type = String, example = "123.32.25.123")]
    pub ip_address: Option<Secret<String, pii::IpAddress>>,
    /// The user-agent of the customer's browser
    pub user_agent: String,
}

#[derive(Default, Eq, PartialEq, Clone, Debug, serde::Deserialize, serde::Serialize, ToSchema)]
pub struct Card {
    /// The card number
    #[schema(value_type = String, example = "4242424242424242")]
    pub card_number: CardNumber,

    /// The card's expiry month
    #[schema(value_type = String, example = "24")]
    pub card_exp_month: Secret<String>,

    /// The card's expiry year
    #[schema(value_type = String, example = "24")]
    pub card_exp_year: Secret<String>,

    /// The card holder's name
    #[schema(value_type = String, example = "John Test")]
    pub card_holder_name: Option<Secret<String>>,

    /// The CVC number for the card
    #[schema(value_type = String, example = "242")]
    pub card_cvc: Secret<String>,

    /// The name of the issuer of card
    #[schema(example = "chase")]
    pub card_issuer: Option<String>,

    /// The card network for the card
    #[schema(value_type = Option<CardNetwork>, example = "Visa")]
    pub card_network: Option<api_enums::CardNetwork>,

    #[schema(example = "CREDIT")]
    pub card_type: Option<String>,

    #[schema(example = "INDIA")]
    pub card_issuing_country: Option<String>,

    #[schema(example = "JP_AMEX")]
    pub bank_code: Option<String>,
    /// The card holder's nick name
    #[schema(value_type = Option<String>, example = "John Test")]
    pub nick_name: Option<Secret<String>>,
}

impl Card {
    fn apply_additional_card_info(&self, additional_card_info: AdditionalCardInfo) -> Self {
        Self {
            card_number: self.card_number.clone(),
            card_exp_month: self.card_exp_month.clone(),
            card_exp_year: self.card_exp_year.clone(),
            card_holder_name: self.card_holder_name.clone(),
            card_cvc: self.card_cvc.clone(),
            card_issuer: self
                .card_issuer
                .clone()
                .or(additional_card_info.card_issuer),
            card_network: self
                .card_network
                .clone()
                .or(additional_card_info.card_network),
            card_type: self.card_type.clone().or(additional_card_info.card_type),
            card_issuing_country: self
                .card_issuing_country
                .clone()
                .or(additional_card_info.card_issuing_country),
            bank_code: self.bank_code.clone().or(additional_card_info.bank_code),
            nick_name: self.nick_name.clone(),
        }
    }
}

#[derive(Eq, PartialEq, Debug, serde::Deserialize, serde::Serialize, Clone, ToSchema, Default)]
#[serde(rename_all = "snake_case")]
pub struct CardToken {
    /// The card holder's name
    #[schema(value_type = String, example = "John Test")]
    pub card_holder_name: Option<Secret<String>>,

    /// The CVC number for the card
    #[schema(value_type = Option<String>)]
    pub card_cvc: Option<Secret<String>>,
}

#[derive(Eq, PartialEq, Clone, Debug, serde::Deserialize, serde::Serialize, ToSchema, Display)]
#[serde(rename_all = "snake_case")]
pub enum CardRedirectData {
    Knet {},
    Benefit {},
    MomoAtm {},
    CardRedirect {},
}

#[derive(Eq, PartialEq, Clone, Debug, serde::Deserialize, serde::Serialize, ToSchema, Display)]
#[serde(rename_all = "snake_case")]
pub enum PayLaterData {
    /// For KlarnaRedirect as PayLater Option
    KlarnaRedirect {
        /// The billing email
        #[schema(value_type = String)]
        billing_email: Email,
        // The billing country code
        #[schema(value_type = CountryAlpha2, example = "US")]
        billing_country: api_enums::CountryAlpha2,
    },
    /// For Klarna Sdk as PayLater Option
    KlarnaSdk {
        /// The token for the sdk workflow
        token: String,
    },
    /// For Affirm redirect as PayLater Option
    AffirmRedirect {},
    /// For AfterpayClearpay redirect as PayLater Option
    AfterpayClearpayRedirect {
        /// The billing email
        #[schema(value_type = String)]
        billing_email: Email,
        /// The billing name
        #[schema(value_type = String)]
        billing_name: Secret<String>,
    },
    /// For PayBright Redirect as PayLater Option
    PayBrightRedirect {},
    /// For WalleyRedirect as PayLater Option
    WalleyRedirect {},
    /// For Alma Redirection as PayLater Option
    AlmaRedirect {},
    AtomeRedirect {},
}

<<<<<<< HEAD
#[derive(serde::Deserialize, serde::Serialize, Debug, Clone, ToSchema, Eq, PartialEq, Display)]
=======
impl GetAddressFromPaymentMethodData for PayLaterData {
    fn get_billing_address(&self) -> Option<Address> {
        match self {
            Self::KlarnaRedirect {
                billing_email,
                billing_country,
            } => {
                let address_details = AddressDetails {
                    country: Some(*billing_country),
                    ..AddressDetails::default()
                };

                Some(Address {
                    address: Some(address_details),
                    email: Some(billing_email.clone()),
                    phone: None,
                })
            }
            Self::AfterpayClearpayRedirect {
                billing_email,
                billing_name,
            } => {
                let address_details = AddressDetails {
                    first_name: Some(billing_name.clone()),
                    ..AddressDetails::default()
                };

                Some(Address {
                    address: Some(address_details),
                    email: Some(billing_email.clone()),
                    phone: None,
                })
            }
            Self::PayBrightRedirect {}
            | Self::WalleyRedirect {}
            | Self::AlmaRedirect {}
            | Self::KlarnaSdk { .. }
            | Self::AffirmRedirect {}
            | Self::AtomeRedirect {} => None,
        }
    }
}

#[derive(serde::Deserialize, serde::Serialize, Debug, Clone, ToSchema, Eq, PartialEq)]
>>>>>>> 7f5ad621
#[serde(rename_all = "snake_case")]
pub enum BankDebitData {
    /// Payment Method data for Ach bank debit
    AchBankDebit {
        /// Billing details for bank debit
        billing_details: BankDebitBilling,
        /// Account number for ach bank debit payment
        #[schema(value_type = String, example = "000123456789")]
        account_number: Secret<String>,
        /// Routing number for ach bank debit payment
        #[schema(value_type = String, example = "110000000")]
        routing_number: Secret<String>,

        #[schema(value_type = String, example = "John Test")]
        card_holder_name: Option<Secret<String>>,

        #[schema(value_type = String, example = "John Doe")]
        bank_account_holder_name: Option<Secret<String>>,

        #[schema(value_type = String, example = "ACH")]
        bank_name: Option<enums::BankNames>,

        #[schema(value_type = String, example = "Checking")]
        bank_type: Option<enums::BankType>,

        #[schema(value_type = String, example = "Personal")]
        bank_holder_type: Option<enums::BankHolderType>,
    },
    SepaBankDebit {
        /// Billing details for bank debit
        billing_details: BankDebitBilling,
        /// International bank account number (iban) for SEPA
        #[schema(value_type = String, example = "DE89370400440532013000")]
        iban: Secret<String>,
        /// Owner name for bank debit
        #[schema(value_type = String, example = "A. Schneider")]
        bank_account_holder_name: Option<Secret<String>>,
    },
    BecsBankDebit {
        /// Billing details for bank debit
        billing_details: BankDebitBilling,
        /// Account number for Becs payment method
        #[schema(value_type = String, example = "000123456")]
        account_number: Secret<String>,
        /// Bank-State-Branch (bsb) number
        #[schema(value_type = String, example = "000000")]
        bsb_number: Secret<String>,
        /// Owner name for bank debit
        #[schema(value_type = Option<String>, example = "A. Schneider")]
        bank_account_holder_name: Option<Secret<String>>,
    },
    BacsBankDebit {
        /// Billing details for bank debit
        billing_details: BankDebitBilling,
        /// Account number for Bacs payment method
        #[schema(value_type = String, example = "00012345")]
        account_number: Secret<String>,
        /// Sort code for Bacs payment method
        #[schema(value_type = String, example = "108800")]
        sort_code: Secret<String>,
        /// holder name for bank debit
        #[schema(value_type = String, example = "A. Schneider")]
        bank_account_holder_name: Option<Secret<String>>,
    },
}

impl GetAddressFromPaymentMethodData for BankDebitData {
    fn get_billing_address(&self) -> Option<Address> {
        fn get_billing_address_inner(
            bank_debit_billing: &BankDebitBilling,
            bank_account_holder_name: Option<&Secret<String>>,
        ) -> Option<Address> {
            // We will always have address here
            let mut address = bank_debit_billing.get_billing_address()?;

            // Prefer `account_holder_name` over `name`
            address.address.as_mut().map(|address| {
                address.first_name = bank_account_holder_name
                    .or(address.first_name.as_ref())
                    .cloned();
            });

            Some(address)
        }

        match self {
            Self::AchBankDebit {
                billing_details,
                bank_account_holder_name,
                ..
            }
            | Self::SepaBankDebit {
                billing_details,
                bank_account_holder_name,
                ..
            }
            | Self::BecsBankDebit {
                billing_details,
                bank_account_holder_name,
                ..
            }
            | Self::BacsBankDebit {
                billing_details,
                bank_account_holder_name,
                ..
            } => get_billing_address_inner(billing_details, bank_account_holder_name.as_ref()),
        }
    }
}

/// Custom serializer and deserializer for PaymentMethodData
mod payment_method_data_serde {

    use super::*;

    /// Deserialize `reward` payment_method as string for backwards compatibility
    /// The api contract would be
    /// ```json
    /// {
    ///   "payment_method": "reward",
    ///   "payment_method_type": "evoucher",
    ///   "payment_method_data": "reward",
    /// }
    /// ```
    ///
    /// For other payment methods, use the provided deserializer
    /// ```json
    /// "payment_method_data": {
    ///   "card": {
    ///     "card_number": "4242424242424242",
    ///     "card_exp_month": "10",
    ///     "card_exp_year": "25",
    ///     "card_holder_name": "joseph Doe",
    ///     "card_cvc": "123"
    ///    }
    /// }
    /// ```
    pub fn deserialize<'de, D>(
        deserializer: D,
    ) -> Result<Option<PaymentMethodDataRequest>, D::Error>
    where
        D: Deserializer<'de>,
    {
        #[derive(serde::Deserialize, Debug)]
        #[serde(untagged)]
        enum __Inner {
            RewardString(String),
            OptionalPaymentMethod(serde_json::Value),
        }

        let deserialize_to_inner = __Inner::deserialize(deserializer)?;
        match deserialize_to_inner {
            __Inner::OptionalPaymentMethod(value) => {
                let parsed_value = serde_json::from_value::<PaymentMethodDataRequest>(value)
                    .map_err(|serde_json_error| {
                        serde::de::Error::custom(serde_json_error.to_string())
                    })?;

                Ok(Some(parsed_value))
            }
            __Inner::RewardString(inner_string) => {
                let payment_method_data = match inner_string.as_str() {
                    "reward" => PaymentMethodData::Reward,
                    _ => Err(serde::de::Error::custom("Invalid Variant"))?,
                };

                Ok(Some(PaymentMethodDataRequest {
                    payment_method_data,
                    billing: None,
                }))
            }
        }
    }

    pub fn serialize<S>(
        payment_method_data_request: &Option<PaymentMethodDataRequest>,
        serializer: S,
    ) -> Result<S::Ok, S::Error>
    where
        S: Serializer,
    {
        if let Some(payment_method_data_request) = payment_method_data_request {
            match payment_method_data_request.payment_method_data {
                PaymentMethodData::Reward => serializer.serialize_str("reward"),
                PaymentMethodData::CardRedirect(_)
                | PaymentMethodData::BankDebit(_)
                | PaymentMethodData::BankRedirect(_)
                | PaymentMethodData::BankTransfer(_)
                | PaymentMethodData::CardToken(_)
                | PaymentMethodData::Crypto(_)
                | PaymentMethodData::GiftCard(_)
                | PaymentMethodData::PayLater(_)
                | PaymentMethodData::Upi(_)
                | PaymentMethodData::Voucher(_)
                | PaymentMethodData::Card(_)
                | PaymentMethodData::MandatePayment
                | PaymentMethodData::Wallet(_) => payment_method_data_request.serialize(serializer),
            }
        } else {
            serializer.serialize_none()
        }
    }
}

#[derive(Debug, Clone, serde::Deserialize, serde::Serialize, ToSchema, Eq, PartialEq)]
pub struct PaymentMethodDataRequest {
    #[serde(flatten)]
    pub payment_method_data: PaymentMethodData,
    /// billing details for the payment method.
    /// This billing details will be passed to the processor as billing address.
    /// If not passed, then payment.billing will be considered
    pub billing: Option<Address>,
}

#[derive(Debug, Clone, serde::Deserialize, serde::Serialize, ToSchema, Eq, PartialEq)]
#[serde(rename_all = "snake_case")]
pub enum PaymentMethodData {
    #[schema(title = "Card")]
    Card(Card),
    #[schema(title = "CardRedirect")]
    CardRedirect(CardRedirectData),
    #[schema(title = "Wallet")]
    Wallet(WalletData),
    #[schema(title = "PayLater")]
    PayLater(PayLaterData),
    #[schema(title = "BankRedirect")]
    BankRedirect(BankRedirectData),
    #[schema(title = "BankDebit")]
    BankDebit(BankDebitData),
    #[schema(title = "BankTransfer")]
    BankTransfer(Box<BankTransferData>),
    #[schema(title = "Crypto")]
    Crypto(CryptoData),
    #[schema(title = "MandatePayment")]
    MandatePayment,
    #[schema(title = "Reward")]
    Reward,
    #[schema(title = "Upi")]
    Upi(UpiData),
    #[schema(title = "Voucher")]
    Voucher(VoucherData),
    #[schema(title = "GiftCard")]
    GiftCard(Box<GiftCardData>),
    #[schema(title = "CardToken")]
    CardToken(CardToken),
}

pub trait GetAddressFromPaymentMethodData {
    fn get_billing_address(&self) -> Option<Address>;
}

impl GetAddressFromPaymentMethodData for PaymentMethodData {
    fn get_billing_address(&self) -> Option<Address> {
        match self {
            Self::Card(card_data) => {
                card_data
                    .card_holder_name
                    .as_ref()
                    .map(|card_holder_name| Address {
                        address: Some(AddressDetails {
                            first_name: Some(card_holder_name.clone()),
                            ..AddressDetails::default()
                        }),
                        email: None,
                        phone: None,
                    })
            }
            Self::CardRedirect(_) => None,
            Self::Wallet(wallet_data) => wallet_data.get_billing_address(),
            Self::PayLater(pay_later_data) => pay_later_data.get_billing_address(),
            Self::BankRedirect(bank_redirect_data) => bank_redirect_data.get_billing_address(),
            Self::BankDebit(bank_debit_data) => bank_debit_data.get_billing_address(),
            Self::BankTransfer(bank_transfer_data) => bank_transfer_data.get_billing_address(),
            Self::Voucher(voucher_data) => voucher_data.get_billing_address(),
            Self::Crypto(_)
            | Self::Reward
            | Self::Upi(_)
            | Self::GiftCard(_)
            | Self::CardToken(_)
            | Self::MandatePayment => None,
        }
    }
}

impl PaymentMethodData {
    pub fn apply_additional_payment_data(
        &self,
        additional_payment_data: AdditionalPaymentData,
    ) -> Self {
        if let AdditionalPaymentData::Card(additional_card_info) = additional_payment_data {
            match self {
                Self::Card(card) => {
                    Self::Card(card.apply_additional_card_info(*additional_card_info))
                }
                _ => self.to_owned(),
            }
        } else {
            self.to_owned()
        }
    }

    pub fn get_payment_method(&self) -> Option<api_enums::PaymentMethod> {
        match self {
            Self::Card(_) => Some(api_enums::PaymentMethod::Card),
            Self::CardRedirect(_) => Some(api_enums::PaymentMethod::CardRedirect),
            Self::Wallet(_) => Some(api_enums::PaymentMethod::Wallet),
            Self::PayLater(_) => Some(api_enums::PaymentMethod::PayLater),
            Self::BankRedirect(_) => Some(api_enums::PaymentMethod::BankRedirect),
            Self::BankDebit(_) => Some(api_enums::PaymentMethod::BankDebit),
            Self::BankTransfer(_) => Some(api_enums::PaymentMethod::BankTransfer),
            Self::Crypto(_) => Some(api_enums::PaymentMethod::Crypto),
            Self::Reward => Some(api_enums::PaymentMethod::Reward),
            Self::Upi(_) => Some(api_enums::PaymentMethod::Upi),
            Self::Voucher(_) => Some(api_enums::PaymentMethod::Voucher),
            Self::GiftCard(_) => Some(api_enums::PaymentMethod::GiftCard),
            Self::CardToken(_) | Self::MandatePayment => None,
        }
    }
}

pub trait GetPaymentMethodType {
    fn get_payment_method_type(&self) -> api_enums::PaymentMethodType;
}

impl GetPaymentMethodType for CardRedirectData {
    fn get_payment_method_type(&self) -> api_enums::PaymentMethodType {
        match self {
            Self::Knet {} => api_enums::PaymentMethodType::Knet,
            Self::Benefit {} => api_enums::PaymentMethodType::Benefit,
            Self::MomoAtm {} => api_enums::PaymentMethodType::MomoAtm,
            Self::CardRedirect {} => api_enums::PaymentMethodType::CardRedirect,
        }
    }
}

impl GetPaymentMethodType for WalletData {
    fn get_payment_method_type(&self) -> api_enums::PaymentMethodType {
        match self {
            Self::AliPayQr(_) | Self::AliPayRedirect(_) => api_enums::PaymentMethodType::AliPay,
            Self::AliPayHkRedirect(_) => api_enums::PaymentMethodType::AliPayHk,
            Self::MomoRedirect(_) => api_enums::PaymentMethodType::Momo,
            Self::KakaoPayRedirect(_) => api_enums::PaymentMethodType::KakaoPay,
            Self::GoPayRedirect(_) => api_enums::PaymentMethodType::GoPay,
            Self::GcashRedirect(_) => api_enums::PaymentMethodType::Gcash,
            Self::ApplePay(_) | Self::ApplePayRedirect(_) | Self::ApplePayThirdPartySdk(_) => {
                api_enums::PaymentMethodType::ApplePay
            }
            Self::DanaRedirect {} => api_enums::PaymentMethodType::Dana,
            Self::GooglePay(_) | Self::GooglePayRedirect(_) | Self::GooglePayThirdPartySdk(_) => {
                api_enums::PaymentMethodType::GooglePay
            }
            Self::MbWayRedirect(_) => api_enums::PaymentMethodType::MbWay,
            Self::MobilePayRedirect(_) => api_enums::PaymentMethodType::MobilePay,
            Self::PaypalRedirect(_) | Self::PaypalSdk(_) => api_enums::PaymentMethodType::Paypal,
            Self::SamsungPay(_) => api_enums::PaymentMethodType::SamsungPay,
            Self::TwintRedirect {} => api_enums::PaymentMethodType::Twint,
            Self::VippsRedirect {} => api_enums::PaymentMethodType::Vipps,
            Self::TouchNGoRedirect(_) => api_enums::PaymentMethodType::TouchNGo,
            Self::WeChatPayRedirect(_) | Self::WeChatPayQr(_) => {
                api_enums::PaymentMethodType::WeChatPay
            }
            Self::CashappQr(_) => api_enums::PaymentMethodType::Cashapp,
            Self::SwishQr(_) => api_enums::PaymentMethodType::Swish,
        }
    }
}

impl GetPaymentMethodType for PayLaterData {
    fn get_payment_method_type(&self) -> api_enums::PaymentMethodType {
        match self {
            Self::KlarnaRedirect { .. } => api_enums::PaymentMethodType::Klarna,
            Self::KlarnaSdk { .. } => api_enums::PaymentMethodType::Klarna,
            Self::AffirmRedirect {} => api_enums::PaymentMethodType::Affirm,
            Self::AfterpayClearpayRedirect { .. } => api_enums::PaymentMethodType::AfterpayClearpay,
            Self::PayBrightRedirect {} => api_enums::PaymentMethodType::PayBright,
            Self::WalleyRedirect {} => api_enums::PaymentMethodType::Walley,
            Self::AlmaRedirect {} => api_enums::PaymentMethodType::Alma,
            Self::AtomeRedirect {} => api_enums::PaymentMethodType::Atome,
        }
    }
}

impl GetPaymentMethodType for BankRedirectData {
    fn get_payment_method_type(&self) -> api_enums::PaymentMethodType {
        match self {
            Self::BancontactCard { .. } => api_enums::PaymentMethodType::BancontactCard,
            Self::Bizum {} => api_enums::PaymentMethodType::Bizum,
            Self::Blik { .. } => api_enums::PaymentMethodType::Blik,
            Self::Eps { .. } => api_enums::PaymentMethodType::Eps,
            Self::Giropay { .. } => api_enums::PaymentMethodType::Giropay,
            Self::Ideal { .. } => api_enums::PaymentMethodType::Ideal,
            Self::Interac { .. } => api_enums::PaymentMethodType::Interac,
            Self::OnlineBankingCzechRepublic { .. } => {
                api_enums::PaymentMethodType::OnlineBankingCzechRepublic
            }
            Self::OnlineBankingFinland { .. } => api_enums::PaymentMethodType::OnlineBankingFinland,
            Self::OnlineBankingPoland { .. } => api_enums::PaymentMethodType::OnlineBankingPoland,
            Self::OnlineBankingSlovakia { .. } => {
                api_enums::PaymentMethodType::OnlineBankingSlovakia
            }
            Self::OpenBankingUk { .. } => api_enums::PaymentMethodType::OpenBankingUk,
            Self::Przelewy24 { .. } => api_enums::PaymentMethodType::Przelewy24,
            Self::Sofort { .. } => api_enums::PaymentMethodType::Sofort,
            Self::Trustly { .. } => api_enums::PaymentMethodType::Trustly,
            Self::OnlineBankingFpx { .. } => api_enums::PaymentMethodType::OnlineBankingFpx,
            Self::OnlineBankingThailand { .. } => {
                api_enums::PaymentMethodType::OnlineBankingThailand
            }
        }
    }
}

impl GetPaymentMethodType for BankDebitData {
    fn get_payment_method_type(&self) -> api_enums::PaymentMethodType {
        match self {
            Self::AchBankDebit { .. } => api_enums::PaymentMethodType::Ach,
            Self::SepaBankDebit { .. } => api_enums::PaymentMethodType::Sepa,
            Self::BecsBankDebit { .. } => api_enums::PaymentMethodType::Becs,
            Self::BacsBankDebit { .. } => api_enums::PaymentMethodType::Bacs,
        }
    }
}

impl GetPaymentMethodType for BankTransferData {
    fn get_payment_method_type(&self) -> api_enums::PaymentMethodType {
        match self {
            Self::AchBankTransfer { .. } => api_enums::PaymentMethodType::Ach,
            Self::SepaBankTransfer { .. } => api_enums::PaymentMethodType::Sepa,
            Self::BacsBankTransfer { .. } => api_enums::PaymentMethodType::Bacs,
            Self::MultibancoBankTransfer { .. } => api_enums::PaymentMethodType::Multibanco,
            Self::PermataBankTransfer { .. } => api_enums::PaymentMethodType::PermataBankTransfer,
            Self::BcaBankTransfer { .. } => api_enums::PaymentMethodType::BcaBankTransfer,
            Self::BniVaBankTransfer { .. } => api_enums::PaymentMethodType::BniVa,
            Self::BriVaBankTransfer { .. } => api_enums::PaymentMethodType::BriVa,
            Self::CimbVaBankTransfer { .. } => api_enums::PaymentMethodType::CimbVa,
            Self::DanamonVaBankTransfer { .. } => api_enums::PaymentMethodType::DanamonVa,
            Self::MandiriVaBankTransfer { .. } => api_enums::PaymentMethodType::MandiriVa,
            Self::Pix {} => api_enums::PaymentMethodType::Pix,
            Self::Pse {} => api_enums::PaymentMethodType::Pse,
        }
    }
}

impl GetPaymentMethodType for CryptoData {
    fn get_payment_method_type(&self) -> api_enums::PaymentMethodType {
        api_enums::PaymentMethodType::CryptoCurrency
    }
}

impl GetPaymentMethodType for UpiData {
    fn get_payment_method_type(&self) -> api_enums::PaymentMethodType {
        api_enums::PaymentMethodType::UpiCollect
    }
}
impl GetPaymentMethodType for VoucherData {
    fn get_payment_method_type(&self) -> api_enums::PaymentMethodType {
        match self {
            Self::Boleto(_) => api_enums::PaymentMethodType::Boleto,
            Self::Efecty => api_enums::PaymentMethodType::Efecty,
            Self::PagoEfectivo => api_enums::PaymentMethodType::PagoEfectivo,
            Self::RedCompra => api_enums::PaymentMethodType::RedCompra,
            Self::RedPagos => api_enums::PaymentMethodType::RedPagos,
            Self::Alfamart(_) => api_enums::PaymentMethodType::Alfamart,
            Self::Indomaret(_) => api_enums::PaymentMethodType::Indomaret,
            Self::Oxxo => api_enums::PaymentMethodType::Oxxo,
            Self::SevenEleven(_) => api_enums::PaymentMethodType::SevenEleven,
            Self::Lawson(_) => api_enums::PaymentMethodType::Lawson,
            Self::MiniStop(_) => api_enums::PaymentMethodType::MiniStop,
            Self::FamilyMart(_) => api_enums::PaymentMethodType::FamilyMart,
            Self::Seicomart(_) => api_enums::PaymentMethodType::Seicomart,
            Self::PayEasy(_) => api_enums::PaymentMethodType::PayEasy,
        }
    }
}
impl GetPaymentMethodType for GiftCardData {
    fn get_payment_method_type(&self) -> api_enums::PaymentMethodType {
        match self {
            Self::Givex(_) => api_enums::PaymentMethodType::Givex,
            Self::PaySafeCard {} => api_enums::PaymentMethodType::PaySafeCard,
        }
    }
}

#[derive(serde::Deserialize, serde::Serialize, Debug, Clone, ToSchema, Eq, PartialEq, Display)]
#[serde(rename_all = "snake_case")]
pub enum GiftCardData {
    Givex(GiftCardDetails),
    PaySafeCard {},
}

#[derive(serde::Deserialize, serde::Serialize, Debug, Clone, ToSchema, Eq, PartialEq)]
#[serde(rename_all = "snake_case")]
pub struct GiftCardDetails {
    /// The gift card number
    #[schema(value_type = String)]
    pub number: Secret<String>,
    /// The card verification code.
    #[schema(value_type = String)]
    pub cvc: Secret<String>,
}

#[derive(Default, Eq, PartialEq, Clone, Debug, serde::Deserialize, serde::Serialize, ToSchema)]
#[serde(rename_all = "snake_case")]
pub struct AdditionalCardInfo {
    /// The name of issuer of the card
    pub card_issuer: Option<String>,

    /// Card network of the card
    pub card_network: Option<api_enums::CardNetwork>,

    /// Card type, can be either `credit` or `debit`
    pub card_type: Option<String>,

    pub card_issuing_country: Option<String>,
    pub bank_code: Option<String>,

    /// Last 4 digits of the card number
    pub last4: Option<String>,

    /// The ISIN of the card
    pub card_isin: Option<String>,

    /// Extended bin of card, contains the first 8 digits of card number
    pub card_extended_bin: Option<String>,

    pub card_exp_month: Option<Secret<String>>,

    pub card_exp_year: Option<Secret<String>>,

    pub card_holder_name: Option<Secret<String>>,

    /// Additional payment checks done on the cvv and billing address by the processors.
    /// This is a free form field and the structure varies from processor to processor
    pub payment_checks: Option<serde_json::Value>,

    /// Details about the threeds environment.
    /// This is a free form field and the structure varies from processor to processor
    pub authentication_data: Option<serde_json::Value>,
}

#[derive(Debug, Clone, Eq, PartialEq, serde::Deserialize, serde::Serialize)]
#[serde(rename_all = "snake_case")]
pub enum AdditionalPaymentData {
    Card(Box<AdditionalCardInfo>),
    BankRedirect {
        bank_name: Option<api_enums::BankNames>,
    },
    Wallet {
        apple_pay: Option<ApplepayPaymentMethod>,
    },
    PayLater {},
    BankTransfer {},
    Crypto {},
    BankDebit {},
    MandatePayment {},
    Reward {},
    Upi {},
    GiftCard {},
    Voucher {},
    CardRedirect {},
    CardToken {},
}

#[derive(Debug, Clone, Eq, PartialEq, serde::Deserialize, serde::Serialize, ToSchema, Display)]
#[serde(rename_all = "snake_case")]
pub enum BankRedirectData {
    BancontactCard {
        /// The card number
        #[schema(value_type = String, example = "4242424242424242")]
        card_number: Option<CardNumber>,
        /// The card's expiry month
        #[schema(value_type = String, example = "24")]
        card_exp_month: Option<Secret<String>>,

        /// The card's expiry year
        #[schema(value_type = String, example = "24")]
        card_exp_year: Option<Secret<String>>,

        /// The card holder's name
        #[schema(value_type = String, example = "John Test")]
        card_holder_name: Option<Secret<String>>,

        //Required by Stripes
        billing_details: Option<BankRedirectBilling>,
    },
    Bizum {},
    Blik {
        // Blik Code
        blik_code: Option<String>,
    },
    Eps {
        /// The billing details for bank redirection
        billing_details: Option<BankRedirectBilling>,

        /// The hyperswitch bank code for eps
        #[schema(value_type = BankNames, example = "triodos_bank")]
        bank_name: Option<api_enums::BankNames>,

        /// The country for bank payment
        #[schema(value_type = CountryAlpha2, example = "US")]
        country: Option<api_enums::CountryAlpha2>,
    },
    Giropay {
        /// The billing details for bank redirection
        billing_details: Option<BankRedirectBilling>,
        /// Bank account details for Giropay

        #[schema(value_type = Option<String>)]
        /// Bank account bic code
        bank_account_bic: Option<Secret<String>>,

        /// Bank account iban
        #[schema(value_type = Option<String>)]
        bank_account_iban: Option<Secret<String>>,

        /// The country for bank payment
        #[schema(value_type = CountryAlpha2, example = "US")]
        country: Option<api_enums::CountryAlpha2>,
    },
    Ideal {
        /// The billing details for bank redirection
        billing_details: Option<BankRedirectBilling>,

        /// The hyperswitch bank code for ideal
        #[schema(value_type = BankNames, example = "abn_amro")]
        bank_name: Option<api_enums::BankNames>,

        /// The country for bank payment
        #[schema(value_type = CountryAlpha2, example = "US")]
        country: Option<api_enums::CountryAlpha2>,
    },
    Interac {
        /// The country for bank payment
        #[schema(value_type = CountryAlpha2, example = "US")]
        country: api_enums::CountryAlpha2,

        #[schema(value_type = String, example = "john.doe@example.com")]
        email: Email,
    },
    OnlineBankingCzechRepublic {
        // Issuer banks
        #[schema(value_type = BankNames)]
        issuer: api_enums::BankNames,
    },
    OnlineBankingFinland {
        // Shopper Email
        #[schema(value_type = Option<String>)]
        email: Option<Email>,
    },
    OnlineBankingPoland {
        // Issuer banks
        #[schema(value_type = BankNames)]
        issuer: api_enums::BankNames,
    },
    OnlineBankingSlovakia {
        // Issuer value corresponds to the bank
        #[schema(value_type = BankNames)]
        issuer: api_enums::BankNames,
    },
    OpenBankingUk {
        // Issuer banks
        #[schema(value_type = BankNames)]
        issuer: Option<api_enums::BankNames>,
        /// The country for bank payment
        #[schema(value_type = CountryAlpha2, example = "US")]
        country: Option<api_enums::CountryAlpha2>,
    },
    Przelewy24 {
        //Issuer banks
        #[schema(value_type = Option<BankNames>)]
        bank_name: Option<api_enums::BankNames>,

        // The billing details for bank redirect
        billing_details: BankRedirectBilling,
    },
    Sofort {
        /// The billing details for bank redirection
        billing_details: Option<BankRedirectBilling>,

        /// The country for bank payment
        #[schema(value_type = CountryAlpha2, example = "US")]
        country: Option<api_enums::CountryAlpha2>,

        /// The preferred language
        #[schema(example = "en")]
        preferred_language: Option<String>,
    },
    Trustly {
        /// The country for bank payment
        #[schema(value_type = CountryAlpha2, example = "US")]
        country: api_enums::CountryAlpha2,
    },
    OnlineBankingFpx {
        // Issuer banks
        #[schema(value_type = BankNames)]
        issuer: api_enums::BankNames,
    },
    OnlineBankingThailand {
        #[schema(value_type = BankNames)]
        issuer: api_enums::BankNames,
    },
}

impl GetAddressFromPaymentMethodData for BankRedirectData {
    fn get_billing_address(&self) -> Option<Address> {
        let get_billing_address_inner = |bank_redirect_billing: Option<&BankRedirectBilling>,
                                         billing_country: Option<&common_enums::CountryAlpha2>,
                                         billing_email: Option<&Email>|
         -> Option<Address> {
            let address = bank_redirect_billing
                .and_then(GetAddressFromPaymentMethodData::get_billing_address);

            let address = match (address, billing_country) {
                (Some(mut address), Some(billing_country)) => {
                    address
                        .address
                        .as_mut()
                        .map(|address| address.country = Some(*billing_country));

                    Some(address)
                }
                (Some(address), None) => Some(address),
                (None, Some(billing_country)) => Some(Address {
                    address: Some(AddressDetails {
                        country: Some(*billing_country),
                        ..AddressDetails::default()
                    }),
                    phone: None,
                    email: None,
                }),
                (None, None) => None,
            };

            match (address, billing_email) {
                (Some(mut address), Some(email)) => {
                    address.email = Some(email.clone());
                    Some(address)
                }
                (Some(address), None) => Some(address),
                (None, Some(billing_email)) => Some(Address {
                    address: None,
                    phone: None,
                    email: Some(billing_email.clone()),
                }),
                (None, None) => None,
            }
        };

        match self {
            Self::BancontactCard {
                billing_details,
                card_holder_name,
                ..
            } => {
                let address = get_billing_address_inner(billing_details.as_ref(), None, None);

                if let Some(mut address) = address {
                    address.address.as_mut().map(|address| {
                        address.first_name = card_holder_name
                            .as_ref()
                            .or(address.first_name.as_ref())
                            .cloned();
                    });

                    Some(address)
                } else {
                    Some(Address {
                        address: Some(AddressDetails {
                            first_name: card_holder_name.clone(),
                            ..AddressDetails::default()
                        }),
                        phone: None,
                        email: None,
                    })
                }
            }
            Self::Eps {
                billing_details,
                country,
                ..
            }
            | Self::Giropay {
                billing_details,
                country,
                ..
            }
            | Self::Ideal {
                billing_details,
                country,
                ..
            }
            | Self::Sofort {
                billing_details,
                country,
                ..
            } => get_billing_address_inner(billing_details.as_ref(), country.as_ref(), None),
            Self::Interac { country, email } => {
                get_billing_address_inner(None, Some(country), Some(email))
            }
            Self::OnlineBankingFinland { email } => {
                get_billing_address_inner(None, None, email.as_ref())
            }
            Self::OpenBankingUk { country, .. } => {
                get_billing_address_inner(None, country.as_ref(), None)
            }
            Self::Przelewy24 {
                billing_details, ..
            } => get_billing_address_inner(Some(billing_details), None, None),
            Self::Trustly { country } => get_billing_address_inner(None, Some(country), None),
            Self::OnlineBankingFpx { .. }
            | Self::OnlineBankingThailand { .. }
            | Self::Bizum {}
            | Self::OnlineBankingPoland { .. }
            | Self::OnlineBankingSlovakia { .. }
            | Self::OnlineBankingCzechRepublic { .. }
            | Self::Blik { .. } => None,
        }
    }
}

#[derive(Debug, Clone, Eq, PartialEq, serde::Serialize, serde::Deserialize, ToSchema)]
pub struct AlfamartVoucherData {
    /// The billing first name for Alfamart
    #[schema(value_type = String, example = "Jane")]
    pub first_name: Secret<String>,
    /// The billing second name for Alfamart
    #[schema(value_type = String, example = "Doe")]
    pub last_name: Option<Secret<String>>,
    /// The Email ID for Alfamart
    #[schema(value_type = String, example = "example@me.com")]
    pub email: Email,
}

#[derive(Debug, Clone, Eq, PartialEq, serde::Serialize, serde::Deserialize, ToSchema)]
pub struct IndomaretVoucherData {
    /// The billing first name for Alfamart
    #[schema(value_type = String, example = "Jane")]
    pub first_name: Secret<String>,
    /// The billing second name for Alfamart
    #[schema(value_type = String, example = "Doe")]
    pub last_name: Option<Secret<String>>,
    /// The Email ID for Alfamart
    #[schema(value_type = String, example = "example@me.com")]
    pub email: Email,
}

#[derive(Debug, Clone, Eq, PartialEq, serde::Serialize, serde::Deserialize, ToSchema)]
pub struct JCSVoucherData {
    /// The billing first name for Japanese convenience stores
    #[schema(value_type = String, example = "Jane")]
    pub first_name: Secret<String>,
    /// The billing second name Japanese convenience stores
    #[schema(value_type = String, example = "Doe")]
    pub last_name: Option<Secret<String>>,
    /// The Email ID for Japanese convenience stores
    #[schema(value_type = String, example = "example@me.com")]
    pub email: Email,
    /// The telephone number for Japanese convenience stores
    #[schema(value_type = String, example = "9999999999")]
    pub phone_number: String,
}

#[derive(Debug, Clone, Eq, PartialEq, serde::Deserialize, serde::Serialize, ToSchema)]
pub struct AchBillingDetails {
    /// The Email ID for ACH billing
    #[schema(value_type = String, example = "example@me.com")]
    pub email: Email,
}

#[derive(Debug, Clone, Eq, PartialEq, serde::Deserialize, serde::Serialize, ToSchema)]
pub struct DokuBillingDetails {
    /// The billing first name for Doku
    #[schema(value_type = String, example = "Jane")]
    pub first_name: Secret<String>,
    /// The billing second name for Doku
    #[schema(value_type = String, example = "Doe")]
    pub last_name: Option<Secret<String>>,
    /// The Email ID for Doku billing
    #[schema(value_type = String, example = "example@me.com")]
    pub email: Email,
}

#[derive(Debug, Clone, Eq, PartialEq, serde::Deserialize, serde::Serialize, ToSchema)]
pub struct MultibancoBillingDetails {
    #[schema(value_type = String, example = "example@me.com")]
    pub email: Email,
}

#[derive(Debug, Clone, Eq, PartialEq, serde::Deserialize, serde::Serialize, ToSchema)]
pub struct SepaAndBacsBillingDetails {
    /// The Email ID for SEPA and BACS billing
    #[schema(value_type = String, example = "example@me.com")]
    pub email: Email,
    /// The billing name for SEPA and BACS billing
    #[schema(value_type = String, example = "Jane Doe")]
    pub name: Secret<String>,
}

#[derive(Debug, Clone, Eq, PartialEq, serde::Deserialize, serde::Serialize, ToSchema)]
#[serde(rename_all = "snake_case")]
pub struct CryptoData {
    pub pay_currency: Option<String>,
}

#[derive(Debug, Clone, Eq, PartialEq, serde::Deserialize, serde::Serialize, ToSchema)]
#[serde(rename_all = "snake_case")]
pub struct UpiData {
    #[schema(value_type = Option<String>, example = "successtest@iata")]
    pub vpa_id: Option<Secret<String, pii::UpiVpaMaskingStrategy>>,
}

#[derive(Debug, Clone, Eq, PartialEq, serde::Deserialize, serde::Serialize, ToSchema)]
pub struct SofortBilling {
    /// The country associated with the billing
    #[schema(value_type = CountryAlpha2, example = "US")]
    pub billing_country: String,
}

#[derive(Debug, Clone, Eq, PartialEq, serde::Deserialize, serde::Serialize, ToSchema)]
pub struct BankRedirectBilling {
    /// The name for which billing is issued
    #[schema(value_type = String, example = "John Doe")]
    pub billing_name: Option<Secret<String>>,
    /// The billing email for bank redirect
    #[schema(value_type = String, example = "example@example.com")]
    pub email: Option<Email>,
}

<<<<<<< HEAD
#[derive(Eq, PartialEq, Clone, Debug, serde::Deserialize, serde::Serialize, ToSchema, Display)]
=======
impl GetAddressFromPaymentMethodData for BankRedirectBilling {
    fn get_billing_address(&self) -> Option<Address> {
        let address_details = self
            .billing_name
            .as_ref()
            .map(|billing_name| AddressDetails {
                first_name: Some(billing_name.clone()),
                ..AddressDetails::default()
            });

        if address_details.is_some() || self.email.is_some() {
            Some(Address {
                address: address_details,
                phone: None,
                email: self.email.clone(),
            })
        } else {
            None
        }
    }
}

#[derive(Eq, PartialEq, Clone, Debug, serde::Deserialize, serde::Serialize, ToSchema)]
>>>>>>> 7f5ad621
#[serde(rename_all = "snake_case")]
pub enum BankTransferData {
    AchBankTransfer {
        /// The billing details for ACH Bank Transfer
        billing_details: AchBillingDetails,
    },
    SepaBankTransfer {
        /// The billing details for SEPA
        billing_details: SepaAndBacsBillingDetails,

        /// The two-letter ISO country code for SEPA and BACS
        #[schema(value_type = CountryAlpha2, example = "US")]
        country: api_enums::CountryAlpha2,
    },
    BacsBankTransfer {
        /// The billing details for SEPA
        billing_details: SepaAndBacsBillingDetails,
    },
    MultibancoBankTransfer {
        /// The billing details for Multibanco
        billing_details: MultibancoBillingDetails,
    },
    PermataBankTransfer {
        /// The billing details for Permata Bank Transfer
        billing_details: DokuBillingDetails,
    },
    BcaBankTransfer {
        /// The billing details for BCA Bank Transfer
        billing_details: DokuBillingDetails,
    },
    BniVaBankTransfer {
        /// The billing details for BniVa Bank Transfer
        billing_details: DokuBillingDetails,
    },
    BriVaBankTransfer {
        /// The billing details for BniVa Bank Transfer
        billing_details: DokuBillingDetails,
    },
    CimbVaBankTransfer {
        /// The billing details for BniVa Bank Transfer
        billing_details: DokuBillingDetails,
    },
    DanamonVaBankTransfer {
        /// The billing details for BniVa Bank Transfer
        billing_details: DokuBillingDetails,
    },
    MandiriVaBankTransfer {
        /// The billing details for BniVa Bank Transfer
        billing_details: DokuBillingDetails,
    },
    Pix {},
    Pse {},
}

impl GetAddressFromPaymentMethodData for BankTransferData {
    fn get_billing_address(&self) -> Option<Address> {
        match self {
            Self::AchBankTransfer { billing_details } => Some(Address {
                address: None,
                phone: None,
                email: Some(billing_details.email.clone()),
            }),
            Self::SepaBankTransfer {
                billing_details,
                country,
            } => Some(Address {
                address: Some(AddressDetails {
                    country: Some(*country),
                    first_name: Some(billing_details.name.clone()),
                    ..AddressDetails::default()
                }),
                phone: None,
                email: Some(billing_details.email.clone()),
            }),
            Self::BacsBankTransfer { billing_details } => Some(Address {
                address: Some(AddressDetails {
                    first_name: Some(billing_details.name.clone()),
                    ..AddressDetails::default()
                }),
                phone: None,
                email: Some(billing_details.email.clone()),
            }),
            Self::MultibancoBankTransfer { billing_details } => Some(Address {
                address: None,
                phone: None,
                email: Some(billing_details.email.clone()),
            }),
            Self::PermataBankTransfer { billing_details }
            | Self::BcaBankTransfer { billing_details }
            | Self::BniVaBankTransfer { billing_details }
            | Self::BriVaBankTransfer { billing_details }
            | Self::CimbVaBankTransfer { billing_details }
            | Self::DanamonVaBankTransfer { billing_details }
            | Self::MandiriVaBankTransfer { billing_details } => Some(Address {
                address: Some(AddressDetails {
                    first_name: Some(billing_details.first_name.clone()),
                    last_name: billing_details.last_name.clone(),
                    ..AddressDetails::default()
                }),
                phone: None,
                email: Some(billing_details.email.clone()),
            }),
            Self::Pix {} | Self::Pse {} => None,
        }
    }
}

#[derive(serde::Deserialize, serde::Serialize, Debug, Clone, ToSchema, Eq, PartialEq)]
pub struct BankDebitBilling {
    /// The billing name for bank debits
    #[schema(value_type = String, example = "John Doe")]
    pub name: Secret<String>,
    /// The billing email for bank debits
    #[schema(value_type = String, example = "example@example.com")]
    pub email: Email,
    /// The billing address for bank debits
    pub address: Option<AddressDetails>,
}

<<<<<<< HEAD
#[derive(Eq, PartialEq, Clone, Debug, serde::Deserialize, serde::Serialize, ToSchema, Display)]
=======
impl GetAddressFromPaymentMethodData for BankDebitBilling {
    fn get_billing_address(&self) -> Option<Address> {
        let address = if let Some(mut address) = self.address.clone() {
            address.first_name = Some(self.name.clone());
            Address {
                address: Some(address),
                email: Some(self.email.clone()),
                phone: None,
            }
        } else {
            Address {
                address: Some(AddressDetails {
                    first_name: Some(self.name.clone()),
                    ..AddressDetails::default()
                }),
                email: Some(self.email.clone()),
                phone: None,
            }
        };

        Some(address)
    }
}

#[derive(Eq, PartialEq, Clone, Debug, serde::Deserialize, serde::Serialize, ToSchema)]
>>>>>>> 7f5ad621
#[serde(rename_all = "snake_case")]
pub enum WalletData {
    /// The wallet data for Ali Pay QrCode
    AliPayQr(Box<AliPayQr>),
    /// The wallet data for Ali Pay redirect
    AliPayRedirect(AliPayRedirection),
    /// The wallet data for Ali Pay HK redirect
    AliPayHkRedirect(AliPayHkRedirection),
    /// The wallet data for Momo redirect
    MomoRedirect(MomoRedirection),
    /// The wallet data for KakaoPay redirect
    KakaoPayRedirect(KakaoPayRedirection),
    /// The wallet data for GoPay redirect
    GoPayRedirect(GoPayRedirection),
    /// The wallet data for Gcash redirect
    GcashRedirect(GcashRedirection),
    /// The wallet data for Apple pay
    ApplePay(ApplePayWalletData),
    /// Wallet data for apple pay redirect flow
    ApplePayRedirect(Box<ApplePayRedirectData>),
    /// Wallet data for apple pay third party sdk flow
    ApplePayThirdPartySdk(Box<ApplePayThirdPartySdkData>),
    /// Wallet data for DANA redirect flow
    DanaRedirect {},
    /// The wallet data for Google pay
    GooglePay(GooglePayWalletData),
    /// Wallet data for google pay redirect flow
    GooglePayRedirect(Box<GooglePayRedirectData>),
    /// Wallet data for Google pay third party sdk flow
    GooglePayThirdPartySdk(Box<GooglePayThirdPartySdkData>),
    MbWayRedirect(Box<MbWayRedirection>),
    /// The wallet data for MobilePay redirect
    MobilePayRedirect(Box<MobilePayRedirection>),
    /// This is for paypal redirection
    PaypalRedirect(PaypalRedirection),
    /// The wallet data for Paypal
    PaypalSdk(PayPalWalletData),
    /// The wallet data for Samsung Pay
    SamsungPay(Box<SamsungPayWalletData>),
    /// Wallet data for Twint Redirection
    TwintRedirect {},
    /// Wallet data for Vipps Redirection
    VippsRedirect {},
    /// The wallet data for Touch n Go Redirection
    TouchNGoRedirect(Box<TouchNGoRedirection>),
    /// The wallet data for WeChat Pay Redirection
    WeChatPayRedirect(Box<WeChatPayRedirection>),
    /// The wallet data for WeChat Pay Display QrCode
    WeChatPayQr(Box<WeChatPayQr>),
    /// The wallet data for Cashapp Qr
    CashappQr(Box<CashappQr>),
    // The wallet data for Swish
    SwishQr(SwishQrData),
}

impl GetAddressFromPaymentMethodData for WalletData {
    fn get_billing_address(&self) -> Option<Address> {
        match self {
            Self::MbWayRedirect(mb_way_redirect) => {
                let phone = PhoneDetails {
                    // Portuguese country code, this payment method is applicable only in portugal
                    country_code: Some("+351".into()),
                    number: Some(mb_way_redirect.telephone_number.clone()),
                };

                Some(Address {
                    phone: Some(phone),
                    address: None,
                    email: None,
                })
            }
            Self::MobilePayRedirect(_) => None,
            Self::PaypalRedirect(paypal_redirect) => {
                paypal_redirect.email.clone().map(|email| Address {
                    email: Some(email),
                    address: None,
                    phone: None,
                })
            }
            Self::AliPayQr(_)
            | Self::AliPayRedirect(_)
            | Self::AliPayHkRedirect(_)
            | Self::MomoRedirect(_)
            | Self::KakaoPayRedirect(_)
            | Self::GoPayRedirect(_)
            | Self::GcashRedirect(_)
            | Self::ApplePay(_)
            | Self::ApplePayRedirect(_)
            | Self::ApplePayThirdPartySdk(_)
            | Self::DanaRedirect {}
            | Self::GooglePay(_)
            | Self::GooglePayRedirect(_)
            | Self::GooglePayThirdPartySdk(_)
            | Self::PaypalSdk(_)
            | Self::SamsungPay(_)
            | Self::TwintRedirect {}
            | Self::VippsRedirect {}
            | Self::TouchNGoRedirect(_)
            | Self::WeChatPayRedirect(_)
            | Self::WeChatPayQr(_)
            | Self::CashappQr(_)
            | Self::SwishQr(_) => None,
        }
    }
}

#[derive(Eq, PartialEq, Clone, Debug, serde::Deserialize, serde::Serialize, ToSchema)]
#[serde(rename_all = "snake_case")]
pub struct SamsungPayWalletData {
    /// The encrypted payment token from Samsung
    #[schema(value_type = String)]
    pub token: Secret<String>,
}

#[derive(Eq, PartialEq, Clone, Debug, serde::Deserialize, serde::Serialize, ToSchema)]
#[serde(rename_all = "snake_case")]
pub struct GooglePayWalletData {
    /// The type of payment method
    #[serde(rename = "type")]
    pub pm_type: String,
    /// User-facing message to describe the payment method that funds this transaction.
    pub description: String,
    /// The information of the payment method
    pub info: GooglePayPaymentMethodInfo,
    /// The tokenization data of Google pay
    pub tokenization_data: GpayTokenizationData,
}

#[derive(Eq, PartialEq, Clone, Debug, serde::Deserialize, serde::Serialize, ToSchema)]
pub struct ApplePayRedirectData {}

#[derive(Eq, PartialEq, Clone, Debug, serde::Deserialize, serde::Serialize, ToSchema)]
pub struct GooglePayRedirectData {}

#[derive(Eq, PartialEq, Clone, Debug, serde::Deserialize, serde::Serialize, ToSchema)]
pub struct GooglePayThirdPartySdkData {}

#[derive(Eq, PartialEq, Clone, Debug, serde::Deserialize, serde::Serialize, ToSchema)]
pub struct ApplePayThirdPartySdkData {}

#[derive(Eq, PartialEq, Clone, Debug, serde::Deserialize, serde::Serialize, ToSchema)]
pub struct WeChatPayRedirection {}

#[derive(Eq, PartialEq, Clone, Debug, serde::Deserialize, serde::Serialize, ToSchema)]
pub struct WeChatPay {}

#[derive(Eq, PartialEq, Clone, Debug, serde::Deserialize, serde::Serialize, ToSchema)]
pub struct WeChatPayQr {}

#[derive(Eq, PartialEq, Clone, Debug, serde::Deserialize, serde::Serialize, ToSchema)]
pub struct CashappQr {}

#[derive(Eq, PartialEq, Clone, Debug, serde::Deserialize, serde::Serialize, ToSchema)]
pub struct PaypalRedirection {
    /// paypal's email address
    #[schema(max_length = 255, value_type = Option<String>, example = "johntest@test.com")]
    pub email: Option<Email>,
}

#[derive(Eq, PartialEq, Clone, Debug, serde::Deserialize, serde::Serialize, ToSchema)]
pub struct AliPayQr {}

#[derive(Eq, PartialEq, Clone, Debug, serde::Deserialize, serde::Serialize, ToSchema)]
pub struct AliPayRedirection {}

#[derive(Eq, PartialEq, Clone, Debug, serde::Deserialize, serde::Serialize, ToSchema)]
pub struct AliPayHkRedirection {}

#[derive(Eq, PartialEq, Clone, Debug, serde::Deserialize, serde::Serialize, ToSchema)]
pub struct MomoRedirection {}

#[derive(Eq, PartialEq, Clone, Debug, serde::Deserialize, serde::Serialize, ToSchema)]
pub struct KakaoPayRedirection {}

#[derive(Eq, PartialEq, Clone, Debug, serde::Deserialize, serde::Serialize, ToSchema)]
pub struct GoPayRedirection {}

#[derive(Eq, PartialEq, Clone, Debug, serde::Deserialize, serde::Serialize, ToSchema)]
pub struct GcashRedirection {}

#[derive(Eq, PartialEq, Clone, Debug, serde::Deserialize, serde::Serialize, ToSchema)]
pub struct MobilePayRedirection {}

#[derive(Eq, PartialEq, Clone, Debug, serde::Deserialize, serde::Serialize, ToSchema)]
pub struct MbWayRedirection {
    /// Telephone number of the shopper. Should be Portuguese phone number.
    #[schema(value_type = String)]
    pub telephone_number: Secret<String>,
}

#[derive(Eq, PartialEq, Clone, Debug, serde::Deserialize, serde::Serialize, ToSchema)]
#[serde(rename_all = "snake_case")]
pub struct GooglePayPaymentMethodInfo {
    /// The name of the card network
    pub card_network: String,
    /// The details of the card
    pub card_details: String,
}

#[derive(Eq, PartialEq, Clone, Debug, serde::Deserialize, serde::Serialize, ToSchema)]
pub struct PayPalWalletData {
    /// Token generated for the Apple pay
    pub token: String,
}

#[derive(Eq, PartialEq, Clone, Debug, serde::Deserialize, serde::Serialize, ToSchema)]
pub struct TouchNGoRedirection {}

#[derive(Eq, PartialEq, Clone, Debug, serde::Deserialize, serde::Serialize, ToSchema)]
pub struct SwishQrData {}

#[derive(Eq, PartialEq, Clone, Debug, serde::Deserialize, serde::Serialize, ToSchema)]
pub struct GpayTokenizationData {
    /// The type of the token
    #[serde(rename = "type")]
    pub token_type: String,
    /// Token generated for the wallet
    pub token: String,
}

#[derive(Eq, PartialEq, Clone, Debug, serde::Deserialize, serde::Serialize, ToSchema)]
pub struct ApplePayWalletData {
    /// The payment data of Apple pay
    pub payment_data: String,
    /// The payment method of Apple pay
    pub payment_method: ApplepayPaymentMethod,
    /// The unique identifier for the transaction
    pub transaction_identifier: String,
}

#[derive(Eq, PartialEq, Clone, Debug, serde::Deserialize, serde::Serialize, ToSchema)]
pub struct ApplepayPaymentMethod {
    /// The name to be displayed on Apple Pay button
    pub display_name: String,
    /// The network of the Apple pay payment method
    pub network: String,
    /// The type of the payment method
    #[serde(rename = "type")]
    pub pm_type: String,
}

#[derive(Eq, PartialEq, Clone, Debug, serde::Serialize, serde::Deserialize)]
pub struct CardResponse {
    pub last4: Option<String>,
    pub card_type: Option<String>,
    pub card_network: Option<api_enums::CardNetwork>,
    pub card_issuer: Option<String>,
    pub card_issuing_country: Option<String>,
    pub card_isin: Option<String>,
    pub card_extended_bin: Option<String>,
    pub card_exp_month: Option<Secret<String>>,
    pub card_exp_year: Option<Secret<String>>,
    pub card_holder_name: Option<Secret<String>>,
    pub payment_checks: Option<serde_json::Value>,
    pub authentication_data: Option<serde_json::Value>,
}

#[derive(Debug, Clone, Eq, PartialEq, serde::Serialize, serde::Deserialize, ToSchema)]
#[serde(rename_all = "snake_case")]
pub struct RewardData {
    /// The merchant ID with which we have to call the connector
    pub merchant_id: String,
}

#[derive(Debug, Clone, Eq, PartialEq, serde::Serialize, serde::Deserialize, ToSchema)]
pub struct BoletoVoucherData {
    /// The shopper's social security number
    #[schema(value_type = Option<String>)]
    pub social_security_number: Option<Secret<String>>,
}

#[derive(Debug, Clone, Eq, PartialEq, serde::Serialize, serde::Deserialize, ToSchema, Display)]
#[serde(rename_all = "snake_case")]
pub enum VoucherData {
    Boleto(Box<BoletoVoucherData>),
    Efecty,
    PagoEfectivo,
    RedCompra,
    RedPagos,
    Alfamart(Box<AlfamartVoucherData>),
    Indomaret(Box<IndomaretVoucherData>),
    Oxxo,
    SevenEleven(Box<JCSVoucherData>),
    Lawson(Box<JCSVoucherData>),
    MiniStop(Box<JCSVoucherData>),
    FamilyMart(Box<JCSVoucherData>),
    Seicomart(Box<JCSVoucherData>),
    PayEasy(Box<JCSVoucherData>),
}

impl GetAddressFromPaymentMethodData for VoucherData {
    fn get_billing_address(&self) -> Option<Address> {
        match self {
            Self::Alfamart(voucher_data) => Some(Address {
                address: Some(AddressDetails {
                    first_name: Some(voucher_data.first_name.clone()),
                    last_name: voucher_data.last_name.clone(),
                    ..AddressDetails::default()
                }),
                phone: None,
                email: Some(voucher_data.email.clone()),
            }),
            Self::Indomaret(voucher_data) => Some(Address {
                address: Some(AddressDetails {
                    first_name: Some(voucher_data.first_name.clone()),
                    last_name: voucher_data.last_name.clone(),
                    ..AddressDetails::default()
                }),
                phone: None,
                email: Some(voucher_data.email.clone()),
            }),
            Self::Lawson(voucher_data)
            | Self::MiniStop(voucher_data)
            | Self::FamilyMart(voucher_data)
            | Self::Seicomart(voucher_data)
            | Self::PayEasy(voucher_data)
            | Self::SevenEleven(voucher_data) => Some(Address {
                address: Some(AddressDetails {
                    first_name: Some(voucher_data.first_name.clone()),
                    last_name: voucher_data.last_name.clone(),
                    ..AddressDetails::default()
                }),
                phone: Some(PhoneDetails {
                    number: Some(voucher_data.phone_number.clone().into()),
                    country_code: None,
                }),
                email: Some(voucher_data.email.clone()),
            }),
            Self::Boleto(_)
            | Self::Efecty
            | Self::PagoEfectivo
            | Self::RedCompra
            | Self::RedPagos
            | Self::Oxxo => None,
        }
    }
}

/// Use custom serializer to provide backwards compatible response for `reward` payment_method_data
pub fn serialize_payment_method_data_response<S>(
    payment_method_data_response: &Option<PaymentMethodDataResponseWithBilling>,
    serializer: S,
) -> Result<S::Ok, S::Error>
where
    S: Serializer,
{
    if let Some(payment_method_data_response) = payment_method_data_response {
        match payment_method_data_response.payment_method_data {
            PaymentMethodDataResponse::Reward {} => serializer.serialize_str("reward"),
            PaymentMethodDataResponse::BankDebit {}
            | PaymentMethodDataResponse::BankRedirect {}
            | PaymentMethodDataResponse::Card(_)
            | PaymentMethodDataResponse::CardRedirect {}
            | PaymentMethodDataResponse::CardToken {}
            | PaymentMethodDataResponse::Crypto {}
            | PaymentMethodDataResponse::MandatePayment {}
            | PaymentMethodDataResponse::GiftCard {}
            | PaymentMethodDataResponse::PayLater {}
            | PaymentMethodDataResponse::Paypal {}
            | PaymentMethodDataResponse::Upi {}
            | PaymentMethodDataResponse::Wallet {}
            | PaymentMethodDataResponse::BankTransfer {}
            | PaymentMethodDataResponse::Voucher {} => {
                payment_method_data_response.serialize(serializer)
            }
        }
    } else {
        serializer.serialize_none()
    }
}

#[derive(Debug, Clone, Eq, PartialEq, serde::Serialize, serde::Deserialize)]
#[serde(rename_all = "snake_case")]
pub enum PaymentMethodDataResponse {
    #[serde(rename = "card")]
    Card(Box<CardResponse>),
    BankTransfer {},
    Wallet {},
    PayLater {},
    Paypal {},
    BankRedirect {},
    Crypto {},
    BankDebit {},
    MandatePayment {},
    Reward {},
    Upi {},
    Voucher {},
    GiftCard {},
    CardRedirect {},
    CardToken {},
}

#[derive(Debug, Clone, Eq, PartialEq, serde::Deserialize, ToSchema, serde::Serialize)]
pub struct PaymentMethodDataResponseWithBilling {
    // The struct is flattened in order to provide backwards compatibility
    #[serde(flatten)]
    pub payment_method_data: PaymentMethodDataResponse,
    pub billing: Option<Address>,
}

#[derive(Debug, Clone, PartialEq, Eq, serde::Serialize, serde::Deserialize, ToSchema)]
pub enum PaymentIdType {
    /// The identifier for payment intent
    PaymentIntentId(String),
    /// The identifier for connector transaction
    ConnectorTransactionId(String),
    /// The identifier for payment attempt
    PaymentAttemptId(String),
    /// The identifier for preprocessing step
    PreprocessingId(String),
}

impl std::fmt::Display for PaymentIdType {
    fn fmt(&self, f: &mut std::fmt::Formatter<'_>) -> std::fmt::Result {
        match self {
            Self::PaymentIntentId(payment_id) => {
                write!(f, "payment_intent_id = \"{payment_id}\"")
            }
            Self::ConnectorTransactionId(connector_transaction_id) => write!(
                f,
                "connector_transaction_id = \"{connector_transaction_id}\""
            ),
            Self::PaymentAttemptId(payment_attempt_id) => {
                write!(f, "payment_attempt_id = \"{payment_attempt_id}\"")
            }
            Self::PreprocessingId(preprocessing_id) => {
                write!(f, "preprocessing_id = \"{preprocessing_id}\"")
            }
        }
    }
}

impl PaymentIdType {
    pub fn and_then<F, E>(self, f: F) -> Result<Self, E>
    where
        F: FnOnce(String) -> Result<String, E>,
    {
        match self {
            Self::PaymentIntentId(s) => f(s).map(Self::PaymentIntentId),
            Self::ConnectorTransactionId(s) => f(s).map(Self::ConnectorTransactionId),
            Self::PaymentAttemptId(s) => f(s).map(Self::PaymentAttemptId),
            Self::PreprocessingId(s) => f(s).map(Self::PreprocessingId),
        }
    }
}

impl Default for PaymentIdType {
    fn default() -> Self {
        Self::PaymentIntentId(Default::default())
    }
}

#[derive(Default, Clone, Debug, Eq, PartialEq, ToSchema, serde::Deserialize, serde::Serialize)]
#[serde(deny_unknown_fields)]
pub struct Address {
    /// Provide the address details
    pub address: Option<AddressDetails>,

    pub phone: Option<PhoneDetails>,

    #[schema(value_type = Option<String>)]
    pub email: Option<Email>,
}

// used by customers also, could be moved outside
/// Address details
#[derive(Clone, Default, Debug, Eq, serde::Deserialize, serde::Serialize, PartialEq, ToSchema)]
#[serde(deny_unknown_fields)]
pub struct AddressDetails {
    /// The address city
    #[schema(max_length = 50, example = "New York")]
    pub city: Option<String>,

    /// The two-letter ISO country code for the address
    #[schema(value_type = Option<CountryAlpha2>, example = "US")]
    pub country: Option<api_enums::CountryAlpha2>,

    /// The first line of the address
    #[schema(value_type = Option<String>, max_length = 200, example = "123, King Street")]
    pub line1: Option<Secret<String>>,

    /// The second line of the address
    #[schema(value_type = Option<String>, max_length = 50, example = "Powelson Avenue")]
    pub line2: Option<Secret<String>>,

    /// The third line of the address
    #[schema(value_type = Option<String>, max_length = 50, example = "Bridgewater")]
    pub line3: Option<Secret<String>>,

    /// The zip/postal code for the address
    #[schema(value_type = Option<String>, max_length = 50, example = "08807")]
    pub zip: Option<Secret<String>>,

    /// The address state
    #[schema(value_type = Option<String>, example = "New York")]
    pub state: Option<Secret<String>>,

    /// The first name for the address
    #[schema(value_type = Option<String>, max_length = 255, example = "John")]
    pub first_name: Option<Secret<String>>,

    /// The last name for the address
    #[schema(value_type = Option<String>, max_length = 255, example = "Doe")]
    pub last_name: Option<Secret<String>>,
}

#[derive(Debug, Clone, Default, Eq, PartialEq, ToSchema, serde::Deserialize, serde::Serialize)]
pub struct PhoneDetails {
    /// The contact number
    #[schema(value_type = Option<String>, example = "9999999999")]
    pub number: Option<Secret<String>>,
    /// The country code attached to the number
    #[schema(example = "+1")]
    pub country_code: Option<String>,
}

#[derive(Debug, Clone, Default, Eq, PartialEq, serde::Deserialize, serde::Serialize, ToSchema)]
pub struct PaymentsCaptureRequest {
    /// The unique identifier for the payment
    #[serde(skip_deserializing)]
    pub payment_id: String,
    /// The unique identifier for the merchant
    pub merchant_id: Option<String>,
    /// The Amount to be captured/ debited from the user's payment method.
    pub amount_to_capture: Option<i64>,
    /// Decider to refund the uncaptured amount
    pub refund_uncaptured_amount: Option<bool>,
    /// Provides information about a card payment that customers see on their statements.
    pub statement_descriptor_suffix: Option<String>,
    /// Concatenated with the statement descriptor suffix that’s set on the account to form the complete statement descriptor.
    pub statement_descriptor_prefix: Option<String>,
    /// Merchant connector details used to make payments.
    #[schema(value_type = Option<MerchantConnectorDetailsWrap>)]
    pub merchant_connector_details: Option<admin::MerchantConnectorDetailsWrap>,
}

#[derive(Default, Clone, Debug, Eq, PartialEq, serde::Serialize)]
pub struct UrlDetails {
    pub url: String,
    pub method: String,
}
#[derive(Default, Clone, Debug, Eq, PartialEq, serde::Serialize)]
pub struct AuthenticationForStartResponse {
    pub authentication: UrlDetails,
}
#[derive(Clone, Debug, Eq, PartialEq, serde::Serialize, ToSchema)]
#[serde(rename_all = "snake_case")]
pub enum NextActionType {
    RedirectToUrl,
    DisplayQrCode,
    InvokeSdkClient,
    TriggerApi,
    DisplayBankTransferInformation,
    DisplayWaitScreen,
}

#[derive(Clone, Debug, Eq, PartialEq, serde::Serialize, ToSchema)]
#[serde(tag = "type", rename_all = "snake_case")]
pub enum NextActionData {
    /// Contains the url for redirection flow
    RedirectToUrl { redirect_to_url: String },
    /// Informs the next steps for bank transfer and also contains the charges details (ex: amount received, amount charged etc)
    DisplayBankTransferInformation {
        bank_transfer_steps_and_charges_details: BankTransferNextStepsData,
    },
    /// Contains third party sdk session token response
    ThirdPartySdkSessionToken { session_token: Option<SessionToken> },
    /// Contains url for Qr code image, this qr code has to be shown in sdk
    QrCodeInformation {
        #[schema(value_type = String)]
        /// Hyperswitch generated image data source url
        image_data_url: Option<Url>,
        display_to_timestamp: Option<i64>,
        #[schema(value_type = String)]
        /// The url for Qr code given by the connector
        qr_code_url: Option<Url>,
    },
    /// Contains the download url and the reference number for transaction
    DisplayVoucherInformation {
        #[schema(value_type = String)]
        voucher_details: VoucherNextStepData,
    },
    /// Contains duration for displaying a wait screen, wait screen with timer is displayed by sdk
    WaitScreenInformation {
        display_from_timestamp: i128,
        display_to_timestamp: Option<i128>,
    },
    /// Contains the information regarding three_ds_method_data submission, three_ds authentication, and authorization flows
    ThreeDsInvoke { three_ds_data: ThreeDsData },
}

#[derive(Clone, Debug, Eq, PartialEq, serde::Serialize, ToSchema)]
pub struct ThreeDsData {
    /// ThreeDS authentication url - to initiate authentication
    pub three_ds_authentication_url: String,
    /// ThreeDS authorize url - to complete the payment authorization after authentication
    pub three_ds_authorize_url: String,
    /// ThreeDS method details
    pub three_ds_method_details: ThreeDsMethodData,
}

#[derive(Clone, Debug, Eq, PartialEq, serde::Serialize, ToSchema)]
#[serde(tag = "three_ds_method_key")]
pub enum ThreeDsMethodData {
    #[serde(rename = "threeDSMethodData")]
    AcsThreeDsMethodData {
        /// Whether ThreeDS method data submission is required
        three_ds_method_data_submission: bool,
        /// ThreeDS method data
        three_ds_method_data: Option<String>,
        /// ThreeDS method url
        three_ds_method_url: Option<String>,
    },
}

#[derive(Clone, Debug, serde::Serialize, serde::Deserialize)]
#[serde(rename_all = "snake_case")]
#[serde(untagged)]
// the enum order shouldn't be changed as this is being used during serialization and deserialization
pub enum QrCodeInformation {
    QrCodeUrl {
        image_data_url: Url,
        qr_code_url: Url,
        display_to_timestamp: Option<i64>,
    },
    QrDataUrl {
        image_data_url: Url,
        display_to_timestamp: Option<i64>,
    },
    QrCodeImageUrl {
        qr_code_url: Url,
        display_to_timestamp: Option<i64>,
    },
}

#[derive(Clone, Debug, Eq, PartialEq, serde::Serialize, serde::Deserialize, ToSchema)]
pub struct BankTransferNextStepsData {
    /// The instructions for performing a bank transfer
    #[serde(flatten)]
    pub bank_transfer_instructions: BankTransferInstructions,
    /// The details received by the receiver
    pub receiver: Option<ReceiverDetails>,
}

#[derive(Clone, Debug, Eq, PartialEq, serde::Serialize, serde::Deserialize, ToSchema)]
pub struct VoucherNextStepData {
    /// Voucher expiry date and time
    pub expires_at: Option<i64>,
    /// Reference number required for the transaction
    pub reference: String,
    /// Url to download the payment instruction
    pub download_url: Option<Url>,
    /// Url to payment instruction page
    pub instructions_url: Option<Url>,
}

#[derive(Clone, Debug, serde::Deserialize, serde::Serialize)]
pub struct QrCodeNextStepsInstruction {
    pub image_data_url: Url,
    pub display_to_timestamp: Option<i64>,
    pub qr_code_url: Option<Url>,
}

#[derive(Clone, Debug, serde::Deserialize)]
pub struct WaitScreenInstructions {
    pub display_from_timestamp: i128,
    pub display_to_timestamp: Option<i128>,
}

#[derive(Clone, Debug, Eq, PartialEq, serde::Serialize, serde::Deserialize, ToSchema)]
#[serde(rename_all = "snake_case")]
pub enum BankTransferInstructions {
    /// The instructions for Doku bank transactions
    DokuBankTransferInstructions(Box<DokuBankTransferInstructions>),
    /// The credit transfer for ACH transactions
    AchCreditTransfer(Box<AchTransfer>),
    /// The instructions for SEPA bank transactions
    SepaBankInstructions(Box<SepaBankTransferInstructions>),
    /// The instructions for BACS bank transactions
    BacsBankInstructions(Box<BacsBankTransferInstructions>),
    /// The instructions for Multibanco bank transactions
    Multibanco(Box<MultibancoTransferInstructions>),
}

#[derive(Clone, Debug, Eq, PartialEq, serde::Deserialize, serde::Serialize, ToSchema)]
pub struct SepaBankTransferInstructions {
    #[schema(value_type = String, example = "Jane Doe")]
    pub account_holder_name: Secret<String>,
    #[schema(value_type = String, example = "1024419982")]
    pub bic: Secret<String>,
    pub country: String,
    #[schema(value_type = String, example = "123456789")]
    pub iban: Secret<String>,
}

#[derive(Clone, Debug, Eq, PartialEq, serde::Deserialize, serde::Serialize, ToSchema)]
pub struct BacsBankTransferInstructions {
    #[schema(value_type = String, example = "Jane Doe")]
    pub account_holder_name: Secret<String>,
    #[schema(value_type = String, example = "10244123908")]
    pub account_number: Secret<String>,
    #[schema(value_type = String, example = "012")]
    pub sort_code: Secret<String>,
}

#[derive(Clone, Debug, Eq, PartialEq, serde::Serialize, serde::Deserialize, ToSchema)]
pub struct MultibancoTransferInstructions {
    #[schema(value_type = String, example = "122385736258")]
    pub reference: Secret<String>,
    #[schema(value_type = String, example = "12345")]
    pub entity: String,
}

#[derive(Clone, Debug, Eq, PartialEq, serde::Serialize, serde::Deserialize, ToSchema)]
pub struct DokuBankTransferInstructions {
    #[schema(value_type = String, example = "1707091200000")]
    pub expires_at: Option<i64>,
    #[schema(value_type = String, example = "122385736258")]
    pub reference: Secret<String>,
    #[schema(value_type = String)]
    pub instructions_url: Option<Url>,
}

#[derive(Clone, Debug, Eq, PartialEq, serde::Serialize, serde::Deserialize, ToSchema)]
pub struct AchTransfer {
    #[schema(value_type = String, example = "122385736258")]
    pub account_number: Secret<String>,
    pub bank_name: String,
    #[schema(value_type = String, example = "012")]
    pub routing_number: Secret<String>,
    #[schema(value_type = String, example = "234")]
    pub swift_code: Secret<String>,
}

#[derive(Clone, Debug, Eq, PartialEq, serde::Serialize, serde::Deserialize, ToSchema)]
pub struct ReceiverDetails {
    /// The amount received by receiver
    amount_received: i64,
    /// The amount charged by ACH
    amount_charged: Option<i64>,
    /// The amount remaining to be sent via ACH
    amount_remaining: Option<i64>,
}

#[derive(Setter, Clone, Default, Debug, PartialEq, serde::Serialize, ToSchema)]
pub struct PaymentsResponse {
    /// Unique identifier for the payment. This ensures idempotency for multiple payments
    /// that have been done by a single merchant.
    #[schema(
        min_length = 30,
        max_length = 30,
        example = "pay_mbabizu24mvu3mela5njyhpit4"
    )]
    pub payment_id: Option<String>,

    /// This is an identifier for the merchant account. This is inferred from the API key
    /// provided during the request
    #[schema(max_length = 255, example = "merchant_1668273825")]
    pub merchant_id: Option<String>,

    /// The status of the current payment that was made
    #[schema(value_type = IntentStatus, example = "failed", default = "requires_confirmation")]
    pub status: api_enums::IntentStatus,

    /// The payment amount. Amount for the payment in lowest denomination of the currency. (i.e) in cents for USD denomination, in paisa for INR denomination etc.,
    #[schema(example = 100)]
    pub amount: i64,

    /// The payment net amount. net_amount = amount + surcharge_details.surcharge_amount + surcharge_details.tax_amount,
    /// If no surcharge_details, net_amount = amount
    #[schema(example = 110)]
    pub net_amount: i64,

    /// The maximum amount that could be captured from the payment
    #[schema(minimum = 100, example = 6540)]
    pub amount_capturable: Option<i64>,

    /// The amount which is already captured from the payment
    #[schema(minimum = 100, example = 6540)]
    pub amount_received: Option<i64>,

    /// The connector used for the payment
    #[schema(example = "stripe")]
    pub connector: Option<String>,

    /// It's a token used for client side verification.
    #[schema(value_type = Option<String>, example = "pay_U42c409qyHwOkWo3vK60_secret_el9ksDkiB8hi6j9N78yo")]
    pub client_secret: Option<Secret<String>>,

    /// Time when the payment was created
    #[schema(example = "2022-09-10T10:11:12Z")]
    #[serde(with = "common_utils::custom_serde::iso8601::option")]
    pub created: Option<PrimitiveDateTime>,

    /// The currency of the amount of the payment
    #[schema(value_type = Currency, example = "USD")]
    pub currency: String,

    /// The identifier for the customer object. If not provided the customer ID will be autogenerated.
    #[schema(max_length = 255, example = "cus_y3oqhf46pyzuxjbcn2giaqnb44")]
    pub customer_id: Option<String>,

    /// A description of the payment
    #[schema(example = "It's my first payment request")]
    pub description: Option<String>,

    /// List of refund that happened on this intent
    #[schema(value_type = Option<Vec<RefundResponse>>)]
    pub refunds: Option<Vec<refunds::RefundResponse>>,

    /// List of dispute that happened on this intent
    #[schema(value_type = Option<Vec<DisputeResponsePaymentsRetrieve>>)]
    pub disputes: Option<Vec<disputes::DisputeResponsePaymentsRetrieve>>,

    /// List of attempts that happened on this intent
    #[schema(value_type = Option<Vec<PaymentAttemptResponse>>)]
    #[serde(skip_serializing_if = "Option::is_none")]
    pub attempts: Option<Vec<PaymentAttemptResponse>>,

    /// List of captures done on latest attempt
    #[schema(value_type = Option<Vec<CaptureResponse>>)]
    #[serde(skip_serializing_if = "Option::is_none")]
    pub captures: Option<Vec<CaptureResponse>>,

    /// A unique identifier to link the payment to a mandate, can be use instead of payment_method_data
    #[schema(max_length = 255, example = "mandate_iwer89rnjef349dni3")]
    pub mandate_id: Option<String>,

    /// Provided mandate information for creating a mandate
    #[auth_based]
    pub mandate_data: Option<MandateData>,

    /// Indicates that you intend to make future payments with this Payment’s payment method. Providing this parameter will attach the payment method to the Customer, if present, after the Payment is confirmed and any required actions from the user are complete.
    #[schema(value_type = Option<FutureUsage>, example = "off_session")]
    pub setup_future_usage: Option<api_enums::FutureUsage>,

    /// Set to true to indicate that the customer is not in your checkout flow during this payment, and therefore is unable to authenticate. This parameter is intended for scenarios where you collect card details and charge them later. This parameter can only be used with confirm=true.
    #[schema(example = true)]
    pub off_session: Option<bool>,

    /// A timestamp (ISO 8601 code) that determines when the payment should be captured.
    /// Providing this field will automatically set `capture` to true
    #[schema(example = "2022-09-10T10:11:12Z")]
    #[serde(with = "common_utils::custom_serde::iso8601::option")]
    pub capture_on: Option<PrimitiveDateTime>,

    /// This is the instruction for capture/ debit the money from the users' card. On the other hand authorization refers to blocking the amount on the users' payment method.
    #[schema(value_type = Option<CaptureMethod>, example = "automatic")]
    pub capture_method: Option<api_enums::CaptureMethod>,

    /// The payment method that is to be used
    #[schema(value_type = PaymentMethodType, example = "bank_transfer")]
    #[auth_based]
    pub payment_method: Option<api_enums::PaymentMethod>,

    /// The payment method information provided for making a payment
    #[schema(value_type = Option<PaymentMethod>, example = "bank_transfer")]
    #[auth_based]
    #[serde(serialize_with = "serialize_payment_method_data_response")]
    pub payment_method_data: Option<PaymentMethodDataResponseWithBilling>,

    /// Provide a reference to a stored payment method
    #[schema(example = "187282ab-40ef-47a9-9206-5099ba31e432")]
    pub payment_token: Option<String>,

    /// The shipping address for the payment
    pub shipping: Option<Address>,

    /// The billing address for the payment
    pub billing: Option<Address>,

    /// Information about the product , quantity and amount for connectors. (e.g. Klarna)
    #[schema(value_type = Option<Vec<OrderDetailsWithAmount>>, example = r#"[{
        "product_name": "gillete creme",
        "quantity": 15,
        "amount" : 900
    }]"#)]
    pub order_details: Option<Vec<pii::SecretSerdeValue>>,

    /// description: The customer's email address
    #[schema(max_length = 255, value_type = Option<String>, example = "johntest@test.com")]
    pub email: crypto::OptionalEncryptableEmail,

    /// description: The customer's name
    #[schema(value_type = Option<String>, max_length = 255, example = "John Test")]
    pub name: crypto::OptionalEncryptableName,

    /// The customer's phone number
    #[schema(value_type = Option<String>, max_length = 255, example = "3141592653")]
    pub phone: crypto::OptionalEncryptablePhone,

    /// The URL to redirect after the completion of the operation
    #[schema(example = "https://hyperswitch.io")]
    pub return_url: Option<String>,

    /// The transaction authentication can be set to undergo payer authentication. By default, the authentication will be marked as NO_THREE_DS
    #[schema(value_type = Option<AuthenticationType>, example = "no_three_ds", default = "three_ds")]
    pub authentication_type: Option<api_enums::AuthenticationType>,

    /// For non-card charges, you can use this value as the complete description that appears on your customers’ statements. Must contain at least one letter, maximum 22 characters.
    #[schema(max_length = 255, example = "Hyperswitch Router")]
    pub statement_descriptor_name: Option<String>,

    /// Provides information about a card payment that customers see on their statements. Concatenated with the prefix (shortened descriptor) or statement descriptor that’s set on the account to form the complete statement descriptor. Maximum 255 characters for the concatenated descriptor.
    #[schema(max_length = 255, example = "Payment for shoes purchase")]
    pub statement_descriptor_suffix: Option<String>,

    /// Additional information required for redirection
    pub next_action: Option<NextActionData>,

    /// If the payment was cancelled the reason provided here
    pub cancellation_reason: Option<String>,

    /// If there was an error while calling the connectors the code is received here
    #[schema(example = "E0001")]
    pub error_code: Option<String>,

    /// If there was an error while calling the connector the error message is received here
    #[schema(example = "Failed while verifying the card")]
    pub error_message: Option<String>,

    /// error code unified across the connectors is received here if there was an error while calling connector
    pub unified_code: Option<String>,

    /// error message unified across the connectors is received here if there was an error while calling connector
    pub unified_message: Option<String>,

    /// Payment Experience for the current payment
    #[schema(value_type = Option<PaymentExperience>, example = "redirect_to_url")]
    pub payment_experience: Option<api_enums::PaymentExperience>,

    /// Payment Method Type
    #[schema(value_type = Option<PaymentMethodType>, example = "gpay")]
    pub payment_method_type: Option<api_enums::PaymentMethodType>,

    /// The connector used for this payment along with the country and business details
    #[schema(example = "stripe_US_food")]
    pub connector_label: Option<String>,

    /// The business country of merchant for this payment
    #[schema(value_type = Option<CountryAlpha2>, example = "US")]
    pub business_country: Option<api_enums::CountryAlpha2>,

    /// The business label of merchant for this payment
    pub business_label: Option<String>,

    /// The business_sub_label for this payment
    pub business_sub_label: Option<String>,

    /// Allowed Payment Method Types for a given PaymentIntent
    #[schema(value_type = Option<Vec<PaymentMethodType>>)]
    pub allowed_payment_method_types: Option<serde_json::Value>,

    /// ephemeral_key for the customer_id mentioned
    pub ephemeral_key: Option<EphemeralKeyCreateResponse>,

    /// If true the payment can be retried with same or different payment method which means the confirm call can be made again.
    pub manual_retry_allowed: Option<bool>,

    /// A unique identifier for a payment provided by the connector
    #[schema(value_type = Option<String>, example = "993672945374576J")]
    pub connector_transaction_id: Option<String>,

    /// Frm message contains information about the frm response
    pub frm_message: Option<FrmMessage>,

    /// You can specify up to 50 keys, with key names up to 40 characters long and values up to 500 characters long. Metadata is useful for storing additional, structured information on an object.
    #[schema(value_type = Option<Object>, example = r#"{ "udf1": "some-value", "udf2": "some-value" }"#)]
    pub metadata: Option<pii::SecretSerdeValue>,

    /// additional data related to some connectors
    #[schema(value_type = Option<ConnectorMetadata>)]
    pub connector_metadata: Option<serde_json::Value>, // This is Value because it is fetched from DB and before putting in DB the type is validated

    /// additional data that might be required by hyperswitch
    #[schema(value_type = Option<FeatureMetadata>)]
    pub feature_metadata: Option<serde_json::Value>, // This is Value because it is fetched from DB and before putting in DB the type is validated

    /// reference to the payment at connector side
    #[schema(value_type = Option<String>, example = "993672945374576J")]
    pub reference_id: Option<String>,

    pub payment_link: Option<PaymentLinkResponse>,
    /// The business profile that is associated with this payment
    pub profile_id: Option<String>,

    /// details of surcharge applied on this payment
    pub surcharge_details: Option<RequestSurchargeDetails>,

    /// total number of attempts associated with this payment
    pub attempt_count: i16,

    /// Denotes the action(approve or reject) taken by merchant in case of manual review. Manual review can occur when the transaction is marked as risky by the frm_processor, payment processor or when there is underpayment/over payment incase of crypto payment
    pub merchant_decision: Option<String>,

    /// Identifier of the connector ( merchant connector account ) which was chosen to make the payment
    pub merchant_connector_id: Option<String>,

    /// If true incremental authorization can be performed on this payment
    pub incremental_authorization_allowed: Option<bool>,

    /// Total number of authorizations happened in an incremental_authorization payment
    pub authorization_count: Option<i32>,

    /// List of incremental authorizations happened to the payment
    pub incremental_authorizations: Option<Vec<IncrementalAuthorizationResponse>>,

    /// Details of external authentication
    pub external_authentication_details: Option<ExternalAuthenticationDetailsResponse>,

    /// Flag indicating if external 3ds authentication is made or not
    pub external_3ds_authentication_attempted: Option<bool>,

    /// Date Time expiry of the payment
    #[schema(example = "2022-09-10T10:11:12Z")]
    #[serde(default, with = "common_utils::custom_serde::iso8601::option")]
    pub expires_on: Option<PrimitiveDateTime>,

    /// Payment Fingerprint
    pub fingerprint: Option<String>,

    /// Payment Method Id
    pub payment_method_id: Option<String>,

    /// Payment Method Status
    #[schema(value_type = Option<PaymentMethodStatus>)]
    pub payment_method_status: Option<common_enums::PaymentMethodStatus>,
}

#[derive(Setter, Clone, Default, Debug, PartialEq, serde::Serialize, ToSchema)]
pub struct ExternalAuthenticationDetailsResponse {
    /// Authentication Type - Challenge / Frictionless
    #[schema(value_type = Option<DecoupledAuthenticationType>)]
    pub authentication_flow: Option<enums::DecoupledAuthenticationType>,
    /// Electronic Commerce Indicator (eci)
    pub electronic_commerce_indicator: Option<String>,
    /// Authentication Status
    #[schema(value_type = AuthenticationStatus)]
    pub status: enums::AuthenticationStatus,
    /// DS Transaction ID
    pub ds_transaction_id: Option<String>,
    /// Message Version
    pub version: Option<String>,
    /// Error Code
    pub error_code: Option<String>,
    /// Error Message
    pub error_message: Option<String>,
}

#[derive(Clone, Debug, serde::Deserialize, ToSchema, serde::Serialize)]
#[serde(deny_unknown_fields)]
pub struct PaymentListConstraints {
    /// The identifier for customer
    #[schema(example = "cus_meowuwunwiuwiwqw")]
    pub customer_id: Option<String>,

    /// A cursor for use in pagination, fetch the next list after some object
    #[schema(example = "pay_fafa124123")]
    pub starting_after: Option<String>,

    /// A cursor for use in pagination, fetch the previous list before some object
    #[schema(example = "pay_fafa124123")]
    pub ending_before: Option<String>,

    /// limit on the number of objects to return
    #[schema(default = 10, maximum = 100)]
    #[serde(default = "default_payments_list_limit")]
    pub limit: u32,

    /// The time at which payment is created
    #[schema(example = "2022-09-10T10:11:12Z")]
    #[serde(default, with = "common_utils::custom_serde::iso8601::option")]
    pub created: Option<PrimitiveDateTime>,

    /// Time less than the payment created time
    #[schema(example = "2022-09-10T10:11:12Z")]
    #[serde(
        default,
        with = "common_utils::custom_serde::iso8601::option",
        rename = "created.lt"
    )]
    pub created_lt: Option<PrimitiveDateTime>,

    /// Time greater than the payment created time
    #[schema(example = "2022-09-10T10:11:12Z")]
    #[serde(
        default,
        with = "common_utils::custom_serde::iso8601::option",
        rename = "created.gt"
    )]
    pub created_gt: Option<PrimitiveDateTime>,

    /// Time less than or equals to the payment created time
    #[schema(example = "2022-09-10T10:11:12Z")]
    #[serde(
        default,
        with = "common_utils::custom_serde::iso8601::option",
        rename = "created.lte"
    )]
    pub created_lte: Option<PrimitiveDateTime>,

    /// Time greater than or equals to the payment created time
    #[schema(example = "2022-09-10T10:11:12Z")]
    #[serde(default, with = "common_utils::custom_serde::iso8601::option")]
    #[serde(rename = "created.gte")]
    pub created_gte: Option<PrimitiveDateTime>,
}

#[derive(Clone, Debug, serde::Serialize, ToSchema)]
pub struct PaymentListResponse {
    /// The number of payments included in the list
    pub size: usize,
    // The list of payments response objects
    pub data: Vec<PaymentsResponse>,
}

#[derive(Setter, Clone, Default, Debug, PartialEq, serde::Serialize, ToSchema)]
pub struct IncrementalAuthorizationResponse {
    /// The unique identifier of authorization
    pub authorization_id: String,
    /// Amount the authorization has been made for
    pub amount: i64,
    #[schema(value_type= AuthorizationStatus)]
    /// The status of the authorization
    pub status: common_enums::AuthorizationStatus,
    /// Error code sent by the connector for authorization
    pub error_code: Option<String>,
    /// Error message sent by the connector for authorization
    pub error_message: Option<String>,
    /// Previously authorized amount for the payment
    pub previously_authorized_amount: i64,
}

#[derive(Clone, Debug, serde::Serialize)]
pub struct PaymentListResponseV2 {
    /// The number of payments included in the list for given constraints
    pub count: usize,
    /// The total number of available payments for given constraints
    pub total_count: i64,
    /// The list of payments response objects
    pub data: Vec<PaymentsResponse>,
}

#[derive(Clone, Debug, serde::Deserialize, serde::Serialize)]
pub struct PaymentListFilterConstraints {
    /// The identifier for payment
    pub payment_id: Option<String>,
    /// The identifier for business profile
    pub profile_id: Option<String>,
    /// The identifier for customer
    pub customer_id: Option<String>,
    /// The limit on the number of objects. The default limit is 10 and max limit is 20
    #[serde(default = "default_payments_list_limit")]
    pub limit: u32,
    /// The starting point within a list of objects
    pub offset: Option<u32>,
    /// The time range for which objects are needed. TimeRange has two fields start_time and end_time from which objects can be filtered as per required scenarios (created_at, time less than, greater than etc).
    #[serde(flatten)]
    pub time_range: Option<TimeRange>,
    /// The list of connectors to filter payments list
    pub connector: Option<Vec<api_enums::Connector>>,
    /// The list of currencies to filter payments list
    pub currency: Option<Vec<enums::Currency>>,
    /// The list of payment status to filter payments list
    pub status: Option<Vec<enums::IntentStatus>>,
    /// The list of payment methods to filter payments list
    pub payment_method: Option<Vec<enums::PaymentMethod>>,
    /// The list of payment method types to filter payments list
    pub payment_method_type: Option<Vec<enums::PaymentMethodType>>,
    /// The list of authentication types to filter payments list
    pub authentication_type: Option<Vec<enums::AuthenticationType>>,
}
#[derive(Clone, Debug, serde::Serialize)]
pub struct PaymentListFilters {
    /// The list of available connector filters
    pub connector: Vec<String>,
    /// The list of available currency filters
    pub currency: Vec<enums::Currency>,
    /// The list of available payment status filters
    pub status: Vec<enums::IntentStatus>,
    /// The list of available payment method filters
    pub payment_method: Vec<enums::PaymentMethod>,
    /// The list of available payment method types
    pub payment_method_type: Vec<enums::PaymentMethodType>,
    /// The list of available authentication types
    pub authentication_type: Vec<enums::AuthenticationType>,
}

#[derive(
    Debug, Clone, Copy, serde::Serialize, serde::Deserialize, PartialEq, Eq, Hash, ToSchema,
)]
pub struct TimeRange {
    /// The start time to filter payments list or to get list of filters. To get list of filters start time is needed to be passed
    #[serde(with = "common_utils::custom_serde::iso8601")]
    #[serde(alias = "startTime")]
    pub start_time: PrimitiveDateTime,
    /// The end time to filter payments list or to get list of filters. If not passed the default time is now
    #[serde(default, with = "common_utils::custom_serde::iso8601::option")]
    #[serde(alias = "endTime")]
    pub end_time: Option<PrimitiveDateTime>,
}

#[derive(Setter, Clone, Default, Debug, PartialEq, serde::Serialize)]
pub struct VerifyResponse {
    pub verify_id: Option<String>,
    pub merchant_id: Option<String>,
    // pub status: enums::VerifyStatus,
    pub client_secret: Option<Secret<String>>,
    pub customer_id: Option<String>,
    pub email: crypto::OptionalEncryptableEmail,
    pub name: crypto::OptionalEncryptableName,
    pub phone: crypto::OptionalEncryptablePhone,
    pub mandate_id: Option<String>,
    #[auth_based]
    pub payment_method: Option<api_enums::PaymentMethod>,
    #[auth_based]
    pub payment_method_data: Option<PaymentMethodDataResponse>,
    pub payment_token: Option<String>,
    pub error_code: Option<String>,
    pub error_message: Option<String>,
}

#[derive(Default, Debug, serde::Deserialize, serde::Serialize)]
pub struct PaymentsRedirectionResponse {
    pub redirect_url: String,
}

pub struct MandateValidationFields {
    pub mandate_id: Option<String>,
    pub confirm: Option<bool>,
    pub customer_id: Option<String>,
    pub mandate_data: Option<MandateData>,
    pub setup_future_usage: Option<api_enums::FutureUsage>,
    pub off_session: Option<bool>,
}

impl From<&PaymentsRequest> for MandateValidationFields {
    fn from(req: &PaymentsRequest) -> Self {
        Self {
            mandate_id: req.mandate_id.clone(),
            confirm: req.confirm,
            customer_id: req
                .customer
                .as_ref()
                .map(|customer_details| &customer_details.id)
                .or(req.customer_id.as_ref())
                .map(ToOwned::to_owned),
            mandate_data: req.mandate_data.clone(),
            setup_future_usage: req.setup_future_usage,
            off_session: req.off_session,
        }
    }
}

impl From<&VerifyRequest> for MandateValidationFields {
    fn from(req: &VerifyRequest) -> Self {
        Self {
            mandate_id: None,
            confirm: Some(true),
            customer_id: req.customer_id.clone(),
            mandate_data: req.mandate_data.clone(),
            off_session: req.off_session,
            setup_future_usage: req.setup_future_usage,
        }
    }
}

impl From<PaymentsSessionRequest> for PaymentsSessionResponse {
    fn from(item: PaymentsSessionRequest) -> Self {
        let client_secret: Secret<String, pii::ClientSecret> = Secret::new(item.client_secret);
        Self {
            session_token: vec![],
            payment_id: item.payment_id,
            client_secret,
        }
    }
}

impl From<PaymentsStartRequest> for PaymentsRequest {
    fn from(item: PaymentsStartRequest) -> Self {
        Self {
            payment_id: Some(PaymentIdType::PaymentIntentId(item.payment_id)),
            merchant_id: Some(item.merchant_id),
            ..Default::default()
        }
    }
}

impl From<AdditionalCardInfo> for CardResponse {
    fn from(card: AdditionalCardInfo) -> Self {
        Self {
            last4: card.last4,
            card_type: card.card_type,
            card_network: card.card_network,
            card_issuer: card.card_issuer,
            card_issuing_country: card.card_issuing_country,
            card_isin: card.card_isin,
            card_extended_bin: card.card_extended_bin,
            card_exp_month: card.card_exp_month,
            card_exp_year: card.card_exp_year,
            card_holder_name: card.card_holder_name,
            payment_checks: card.payment_checks,
            authentication_data: card.authentication_data,
        }
    }
}

impl From<AdditionalPaymentData> for PaymentMethodDataResponse {
    fn from(payment_method_data: AdditionalPaymentData) -> Self {
        match payment_method_data {
            AdditionalPaymentData::Card(card) => Self::Card(Box::new(CardResponse::from(*card))),
            AdditionalPaymentData::PayLater {} => Self::PayLater {},
            AdditionalPaymentData::Wallet { .. } => Self::Wallet {},
            AdditionalPaymentData::BankRedirect { .. } => Self::BankRedirect {},
            AdditionalPaymentData::Crypto {} => Self::Crypto {},
            AdditionalPaymentData::BankDebit {} => Self::BankDebit {},
            AdditionalPaymentData::MandatePayment {} => Self::MandatePayment {},
            AdditionalPaymentData::Reward {} => Self::Reward {},
            AdditionalPaymentData::Upi {} => Self::Upi {},
            AdditionalPaymentData::BankTransfer {} => Self::BankTransfer {},
            AdditionalPaymentData::Voucher {} => Self::Voucher {},
            AdditionalPaymentData::GiftCard {} => Self::GiftCard {},
            AdditionalPaymentData::CardRedirect {} => Self::CardRedirect {},
            AdditionalPaymentData::CardToken {} => Self::CardToken {},
        }
    }
}

#[derive(Debug, Clone, serde::Serialize)]
pub struct PgRedirectResponse {
    pub payment_id: String,
    pub status: api_enums::IntentStatus,
    pub gateway_id: String,
    pub customer_id: Option<String>,
    pub amount: Option<i64>,
}

#[derive(Debug, serde::Serialize, PartialEq, Eq, serde::Deserialize)]
pub struct RedirectionResponse {
    pub return_url: String,
    pub params: Vec<(String, String)>,
    pub return_url_with_query_params: String,
    pub http_method: String,
    pub headers: Vec<(String, String)>,
}

#[derive(Debug, serde::Deserialize)]
pub struct PaymentsResponseForm {
    pub transaction_id: String,
    // pub transaction_reference_id: String,
    pub merchant_id: String,
    pub order_id: String,
}

#[derive(Default, Debug, serde::Deserialize, serde::Serialize, Clone, ToSchema)]
pub struct PaymentsRetrieveRequest {
    /// The type of ID (ex: payment intent id, payment attempt id or connector txn id)
    pub resource_id: PaymentIdType,
    /// The identifier for the Merchant Account.
    pub merchant_id: Option<String>,
    /// Decider to enable or disable the connector call for retrieve request
    pub force_sync: bool,
    /// The parameters passed to a retrieve request
    pub param: Option<String>,
    /// The name of the connector
    pub connector: Option<String>,
    /// Merchant connector details used to make payments.
    #[schema(value_type = Option<MerchantConnectorDetailsWrap>)]
    pub merchant_connector_details: Option<admin::MerchantConnectorDetailsWrap>,
    /// This is a token which expires after 15 minutes, used from the client to authenticate and create sessions from the SDK
    pub client_secret: Option<String>,
    /// If enabled provides list of captures linked to latest attempt
    pub expand_captures: Option<bool>,
    /// If enabled provides list of attempts linked to payment intent
    pub expand_attempts: Option<bool>,
}

#[derive(Debug, Default, Eq, PartialEq, serde::Deserialize, serde::Serialize, Clone, ToSchema)]
pub struct OrderDetailsWithAmount {
    /// Name of the product that is being purchased
    #[schema(max_length = 255, example = "shirt")]
    pub product_name: String,
    /// The quantity of the product to be purchased
    #[schema(example = 1)]
    pub quantity: u16,
    /// the amount per quantity of product
    pub amount: i64,
    // Does the order includes shipping
    pub requires_shipping: Option<bool>,
    /// The image URL of the product
    pub product_img_link: Option<String>,
    /// ID of the product that is being purchased
    pub product_id: Option<String>,
    /// Category of the product that is being purchased
    pub category: Option<String>,
    /// Brand of the product that is being purchased
    pub brand: Option<String>,
    /// Type of the product that is being purchased
    pub product_type: Option<ProductType>,
}

#[derive(Debug, Default, Eq, PartialEq, serde::Deserialize, serde::Serialize, Clone, ToSchema)]
#[serde(rename_all = "snake_case")]
pub enum ProductType {
    #[default]
    Physical,
    Digital,
    Travel,
    Ride,
    Event,
    Accommodation,
}

#[derive(Debug, Default, Eq, PartialEq, serde::Deserialize, serde::Serialize, Clone, ToSchema)]
pub struct OrderDetails {
    /// Name of the product that is being purchased
    #[schema(max_length = 255, example = "shirt")]
    pub product_name: String,
    /// The quantity of the product to be purchased
    #[schema(example = 1)]
    pub quantity: u16,
    // Does the order include shipping
    pub requires_shipping: Option<bool>,
    /// The image URL of the product
    pub product_img_link: Option<String>,
    /// ID of the product that is being purchased
    pub product_id: Option<String>,
    /// Category of the product that is being purchased
    pub category: Option<String>,
    /// Brand of the product that is being purchased
    pub brand: Option<String>,
    /// Type of the product that is being purchased
    pub product_type: Option<ProductType>,
}

#[derive(Default, Debug, Eq, PartialEq, serde::Deserialize, serde::Serialize, Clone, ToSchema)]
pub struct RedirectResponse {
    #[schema(value_type = Option<String>)]
    pub param: Option<Secret<String>>,
    #[schema(value_type = Option<Object>)]
    pub json_payload: Option<pii::SecretSerdeValue>,
}

#[derive(Debug, serde::Deserialize, serde::Serialize, Clone, ToSchema)]
pub struct PaymentsSessionRequest {
    /// The identifier for the payment
    pub payment_id: String,
    /// This is a token which expires after 15 minutes, used from the client to authenticate and create sessions from the SDK
    pub client_secret: String,
    /// The list of the supported wallets
    #[schema(value_type = Vec<PaymentMethodType>)]
    pub wallets: Vec<api_enums::PaymentMethodType>,
    /// Merchant connector details used to make payments.
    #[schema(value_type = Option<MerchantConnectorDetailsWrap>)]
    pub merchant_connector_details: Option<admin::MerchantConnectorDetailsWrap>,
}

#[derive(Debug, Clone, Eq, PartialEq, serde::Serialize, serde::Deserialize, ToSchema)]
pub struct GpayAllowedMethodsParameters {
    /// The list of allowed auth methods (ex: 3DS, No3DS, PAN_ONLY etc)
    pub allowed_auth_methods: Vec<String>,
    /// The list of allowed card networks (ex: AMEX,JCB etc)
    pub allowed_card_networks: Vec<String>,
}

#[derive(Debug, Clone, Eq, PartialEq, serde::Serialize, serde::Deserialize, ToSchema)]
pub struct GpayTokenParameters {
    /// The name of the connector
    pub gateway: String,
    /// The merchant ID registered in the connector associated
    #[serde(skip_serializing_if = "Option::is_none")]
    pub gateway_merchant_id: Option<String>,
    #[serde(skip_serializing_if = "Option::is_none", rename = "stripe:version")]
    pub stripe_version: Option<String>,
    #[serde(
        skip_serializing_if = "Option::is_none",
        rename = "stripe:publishableKey"
    )]
    pub stripe_publishable_key: Option<String>,
}

#[derive(Debug, Clone, Eq, PartialEq, serde::Serialize, serde::Deserialize, ToSchema)]
pub struct GpayTokenizationSpecification {
    /// The token specification type(ex: PAYMENT_GATEWAY)
    #[serde(rename = "type")]
    pub token_specification_type: String,
    /// The parameters for the token specification Google Pay
    pub parameters: GpayTokenParameters,
}

#[derive(Debug, Clone, Eq, PartialEq, serde::Serialize, serde::Deserialize, ToSchema)]
pub struct GpayAllowedPaymentMethods {
    /// The type of payment method
    #[serde(rename = "type")]
    pub payment_method_type: String,
    /// The parameters Google Pay requires
    pub parameters: GpayAllowedMethodsParameters,
    /// The tokenization specification for Google Pay
    pub tokenization_specification: GpayTokenizationSpecification,
}

#[derive(Debug, Clone, Eq, PartialEq, serde::Serialize, serde::Deserialize, ToSchema)]
pub struct GpayTransactionInfo {
    /// The country code
    #[schema(value_type = CountryAlpha2, example = "US")]
    pub country_code: api_enums::CountryAlpha2,
    /// The currency code
    #[schema(value_type = Currency, example = "USD")]
    pub currency_code: api_enums::Currency,
    /// The total price status (ex: 'FINAL')
    pub total_price_status: String,
    /// The total price
    pub total_price: String,
}

#[derive(Debug, Clone, Eq, PartialEq, serde::Serialize, serde::Deserialize, ToSchema)]
pub struct GpayMerchantInfo {
    /// The merchant Identifier that needs to be passed while invoking Gpay SDK
    #[serde(skip_serializing_if = "Option::is_none")]
    pub merchant_id: Option<String>,
    /// The name of the merchant that needs to be displayed on Gpay PopUp
    pub merchant_name: String,
}

#[derive(Debug, Clone, serde::Serialize, serde::Deserialize)]
pub struct GpayMetaData {
    pub merchant_info: GpayMerchantInfo,
    pub allowed_payment_methods: Vec<GpayAllowedPaymentMethods>,
}

#[derive(Debug, Clone, serde::Serialize, serde::Deserialize)]
pub struct GpaySessionTokenData {
    #[serde(rename = "google_pay")]
    pub data: GpayMetaData,
}

#[derive(Debug, Clone, serde::Serialize, serde::Deserialize)]
#[serde(rename_all = "camelCase")]
pub struct ApplepaySessionRequest {
    pub merchant_identifier: String,
    pub display_name: String,
    pub initiative: String,
    pub initiative_context: String,
}

#[derive(Debug, Clone, serde::Serialize, serde::Deserialize, ToSchema)]
pub struct ConnectorMetadata {
    pub apple_pay: Option<ApplepayConnectorMetadataRequest>,
    pub airwallex: Option<AirwallexData>,
    pub noon: Option<NoonData>,
}

#[derive(Debug, Clone, serde::Serialize, serde::Deserialize, ToSchema)]
pub struct AirwallexData {
    /// payload required by airwallex
    payload: Option<String>,
}

#[derive(Debug, Clone, serde::Serialize, serde::Deserialize, ToSchema)]
pub struct NoonData {
    /// Information about the order category that merchant wants to specify at connector level. (e.g. In Noon Payments it can take values like "pay", "food", or any other custom string set by the merchant in Noon's Dashboard)
    pub order_category: Option<String>,
}

#[derive(Debug, Clone, serde::Serialize, serde::Deserialize, ToSchema)]
pub struct ApplepayConnectorMetadataRequest {
    pub session_token_data: Option<SessionTokenInfo>,
}

#[derive(Debug, Clone, serde::Serialize, serde::Deserialize)]
pub struct ApplepaySessionTokenData {
    pub apple_pay: ApplePayMetadata,
}

#[derive(Debug, Clone, serde::Serialize, serde::Deserialize)]
pub struct ApplepayCombinedSessionTokenData {
    pub apple_pay_combined: ApplePayCombinedMetadata,
}

#[derive(Debug, Clone, serde::Serialize, serde::Deserialize)]
#[serde(rename_all = "snake_case")]
pub enum ApplepaySessionTokenMetadata {
    ApplePayCombined(ApplePayCombinedMetadata),
    ApplePay(ApplePayMetadata),
}

#[derive(Debug, Clone, serde::Serialize, serde::Deserialize)]
pub struct ApplePayMetadata {
    pub payment_request_data: PaymentRequestMetadata,
    pub session_token_data: SessionTokenInfo,
}

#[derive(Debug, Clone, serde::Serialize, serde::Deserialize)]
#[serde(rename_all = "snake_case")]
pub enum ApplePayCombinedMetadata {
    Simplified {
        payment_request_data: PaymentRequestMetadata,
        session_token_data: SessionTokenForSimplifiedApplePay,
    },
    Manual {
        payment_request_data: PaymentRequestMetadata,
        session_token_data: SessionTokenInfo,
    },
}

#[derive(Debug, Clone, serde::Serialize, serde::Deserialize)]
pub struct PaymentRequestMetadata {
    pub supported_networks: Vec<String>,
    pub merchant_capabilities: Vec<String>,
    pub label: String,
}

#[derive(Debug, Clone, serde::Serialize, serde::Deserialize, ToSchema)]
pub struct SessionTokenInfo {
    pub certificate: String,
    pub certificate_keys: String,
    pub merchant_identifier: String,
    pub display_name: String,
    pub initiative: String,
    pub initiative_context: String,
}

#[derive(Debug, Clone, serde::Serialize, serde::Deserialize, ToSchema)]
pub struct SessionTokenForSimplifiedApplePay {
    pub initiative_context: String,
}

#[derive(Debug, Clone, Eq, PartialEq, serde::Serialize, ToSchema)]
#[serde(tag = "wallet_name")]
#[serde(rename_all = "snake_case")]
pub enum SessionToken {
    /// The session response structure for Google Pay
    GooglePay(Box<GpaySessionTokenResponse>),
    /// The session response structure for Klarna
    Klarna(Box<KlarnaSessionTokenResponse>),
    /// The session response structure for PayPal
    Paypal(Box<PaypalSessionTokenResponse>),
    /// The session response structure for Apple Pay
    ApplePay(Box<ApplepaySessionTokenResponse>),
    /// Whenever there is no session token response or an error in session response
    NoSessionTokenReceived,
}

#[derive(Debug, Clone, Eq, PartialEq, serde::Serialize, ToSchema)]
#[serde(untagged)]
pub enum GpaySessionTokenResponse {
    /// Google pay response involving third party sdk
    ThirdPartyResponse(GooglePayThirdPartySdk),
    /// Google pay session response for non third party sdk
    GooglePaySession(GooglePaySessionResponse),
}

#[derive(Debug, Clone, Eq, PartialEq, serde::Serialize, ToSchema)]
#[serde(rename_all = "lowercase")]
pub struct GooglePayThirdPartySdk {
    /// Identifier for the delayed session response
    pub delayed_session_token: bool,
    /// The name of the connector
    pub connector: String,
    /// The next action for the sdk (ex: calling confirm or sync call)
    pub sdk_next_action: SdkNextAction,
}

#[derive(Debug, Clone, Eq, PartialEq, serde::Serialize, ToSchema)]
#[serde(rename_all = "lowercase")]
pub struct GooglePaySessionResponse {
    /// The merchant info
    pub merchant_info: GpayMerchantInfo,
    /// List of the allowed payment meythods
    pub allowed_payment_methods: Vec<GpayAllowedPaymentMethods>,
    /// The transaction info Google Pay requires
    pub transaction_info: GpayTransactionInfo,
    /// Identifier for the delayed session response
    pub delayed_session_token: bool,
    /// The name of the connector
    pub connector: String,
    /// The next action for the sdk (ex: calling confirm or sync call)
    pub sdk_next_action: SdkNextAction,
    /// Secrets for sdk display and payment
    pub secrets: Option<SecretInfoToInitiateSdk>,
}

#[derive(Debug, Clone, Eq, PartialEq, serde::Serialize, ToSchema)]
#[serde(rename_all = "lowercase")]
pub struct KlarnaSessionTokenResponse {
    /// The session token for Klarna
    pub session_token: String,
    /// The identifier for the session
    pub session_id: String,
}

#[derive(Debug, Clone, Eq, PartialEq, serde::Serialize, ToSchema)]
#[serde(rename_all = "lowercase")]
pub struct PaypalSessionTokenResponse {
    /// The session token for PayPal
    pub session_token: String,
}

#[derive(Debug, Clone, Eq, PartialEq, serde::Serialize, ToSchema)]
#[serde(rename_all = "lowercase")]
pub struct ApplepaySessionTokenResponse {
    /// Session object for Apple Pay
    pub session_token_data: ApplePaySessionResponse,
    /// Payment request object for Apple Pay
    pub payment_request_data: Option<ApplePayPaymentRequest>,
    /// The session token is w.r.t this connector
    pub connector: String,
    /// Identifier for the delayed session response
    pub delayed_session_token: bool,
    /// The next action for the sdk (ex: calling confirm or sync call)
    pub sdk_next_action: SdkNextAction,
    /// The connector transaction id
    pub connector_reference_id: Option<String>,
    /// The public key id is to invoke third party sdk
    pub connector_sdk_public_key: Option<String>,
    /// The connector merchant id
    pub connector_merchant_id: Option<String>,
}

#[derive(Debug, Eq, PartialEq, serde::Serialize, Clone, ToSchema)]
pub struct SdkNextAction {
    /// The type of next action
    pub next_action: NextActionCall,
}

#[derive(Debug, Eq, PartialEq, serde::Serialize, Clone, ToSchema)]
#[serde(rename_all = "snake_case")]
pub enum NextActionCall {
    /// The next action call is confirm
    Confirm,
    /// The next action call is sync
    Sync,
}

#[derive(Debug, Clone, Eq, PartialEq, serde::Serialize, ToSchema)]
#[serde(untagged)]
pub enum ApplePaySessionResponse {
    ///  We get this session response, when third party sdk is involved
    ThirdPartySdk(ThirdPartySdkSessionResponse),
    ///  We get this session response, when there is no involvement of third party sdk
    /// This is the common response most of the times
    NoThirdPartySdk(NoThirdPartySdkSessionResponse),
    /// This is for the empty session response
    NoSessionResponse,
}

#[derive(Debug, Clone, Eq, PartialEq, serde::Serialize, ToSchema, serde::Deserialize)]
#[serde(rename_all(deserialize = "camelCase"))]
pub struct NoThirdPartySdkSessionResponse {
    /// Timestamp at which session is requested
    pub epoch_timestamp: u64,
    /// Timestamp at which session expires
    pub expires_at: u64,
    /// The identifier for the merchant session
    pub merchant_session_identifier: String,
    /// Apple pay generated unique ID (UUID) value
    pub nonce: String,
    /// The identifier for the merchant
    pub merchant_identifier: String,
    /// The domain name of the merchant which is registered in Apple Pay
    pub domain_name: String,
    /// The name to be displayed on Apple Pay button
    pub display_name: String,
    /// A string which represents the properties of a payment
    pub signature: String,
    /// The identifier for the operational analytics
    pub operational_analytics_identifier: String,
    /// The number of retries to get the session response
    pub retries: u8,
    /// The identifier for the connector transaction
    pub psp_id: String,
}

#[derive(Debug, Clone, Eq, PartialEq, serde::Serialize, ToSchema)]
pub struct ThirdPartySdkSessionResponse {
    pub secrets: SecretInfoToInitiateSdk,
}

#[derive(Debug, Clone, Eq, PartialEq, serde::Serialize, ToSchema, serde::Deserialize)]
pub struct SecretInfoToInitiateSdk {
    // Authorization secrets used by client to initiate sdk
    #[schema(value_type = String)]
    pub display: Secret<String>,
    // Authorization secrets used by client for payment
    #[schema(value_type = String)]
    pub payment: Secret<String>,
}

#[derive(Debug, Clone, Eq, PartialEq, serde::Serialize, ToSchema, serde::Deserialize)]
pub struct ApplePayPaymentRequest {
    /// The code for country
    #[schema(value_type = CountryAlpha2, example = "US")]
    pub country_code: Option<api_enums::CountryAlpha2>,
    /// The code for currency
    #[schema(value_type = Currency, example = "USD")]
    pub currency_code: api_enums::Currency,
    /// Represents the total for the payment.
    pub total: AmountInfo,
    /// The list of merchant capabilities(ex: whether capable of 3ds or no-3ds)
    pub merchant_capabilities: Option<Vec<String>>,
    /// The list of supported networks
    pub supported_networks: Option<Vec<String>>,
    pub merchant_identifier: Option<String>,
}

#[derive(Debug, Clone, Eq, PartialEq, serde::Serialize, ToSchema, serde::Deserialize)]
pub struct AmountInfo {
    /// The label must be the name of the merchant.
    pub label: String,
    /// A value that indicates whether the line item(Ex: total, tax, discount, or grand total) is final or pending.
    #[serde(rename = "type")]
    pub total_type: Option<String>,
    /// The total amount for the payment
    pub amount: String,
}

#[derive(Debug, Clone, serde::Deserialize)]
#[serde(rename_all = "camelCase")]
pub struct ApplepayErrorResponse {
    pub status_code: String,
    pub status_message: String,
}

#[derive(Default, Debug, serde::Serialize, Clone, ToSchema)]
pub struct PaymentsSessionResponse {
    /// The identifier for the payment
    pub payment_id: String,
    /// This is a token which expires after 15 minutes, used from the client to authenticate and create sessions from the SDK
    #[schema(value_type = String)]
    pub client_secret: Secret<String, pii::ClientSecret>,
    /// The list of session token object
    pub session_token: Vec<SessionToken>,
}

#[derive(Default, Debug, serde::Deserialize, serde::Serialize, Clone, ToSchema)]
pub struct PaymentRetrieveBody {
    /// The identifier for the Merchant Account.
    pub merchant_id: Option<String>,
    /// Decider to enable or disable the connector call for retrieve request
    pub force_sync: Option<bool>,
    /// This is a token which expires after 15 minutes, used from the client to authenticate and create sessions from the SDK
    pub client_secret: Option<String>,
    /// If enabled provides list of captures linked to latest attempt
    pub expand_captures: Option<bool>,
    /// If enabled provides list of attempts linked to payment intent
    pub expand_attempts: Option<bool>,
}

#[derive(Default, Debug, serde::Deserialize, serde::Serialize, Clone, ToSchema)]
pub struct PaymentRetrieveBodyWithCredentials {
    /// The identifier for payment.
    pub payment_id: String,
    /// The identifier for the Merchant Account.
    pub merchant_id: Option<String>,
    /// Decider to enable or disable the connector call for retrieve request
    pub force_sync: Option<bool>,
    /// Merchant connector details used to make payments.
    pub merchant_connector_details: Option<admin::MerchantConnectorDetailsWrap>,
}

#[derive(Default, Debug, serde::Deserialize, serde::Serialize, Clone, ToSchema)]
pub struct PaymentsCancelRequest {
    /// The identifier for the payment
    #[serde(skip)]
    pub payment_id: String,
    /// The reason for the payment cancel
    pub cancellation_reason: Option<String>,
    /// Merchant connector details used to make payments.
    #[schema(value_type = Option<MerchantConnectorDetailsWrap>)]
    pub merchant_connector_details: Option<admin::MerchantConnectorDetailsWrap>,
}

#[derive(Default, Debug, serde::Serialize, serde::Deserialize, Clone, ToSchema)]
pub struct PaymentsIncrementalAuthorizationRequest {
    /// The identifier for the payment
    #[serde(skip)]
    pub payment_id: String,
    /// The total amount including previously authorized amount and additional amount
    #[schema(value_type = i64, example = 6540)]
    pub amount: i64,
    /// Reason for incremental authorization
    pub reason: Option<String>,
}

#[derive(Debug, serde::Serialize, serde::Deserialize, Clone, ToSchema)]
pub struct PaymentsExternalAuthenticationRequest {
    /// The identifier for the payment
    #[serde(skip)]
    pub payment_id: String,
    /// Client Secret
    #[schema(value_type = String)]
    pub client_secret: Secret<String>,
    /// SDK Information if request is from SDK
    pub sdk_information: Option<SdkInformation>,
    /// Device Channel indicating whether request is coming from App or Browser
    pub device_channel: DeviceChannel,
    /// Indicates if 3DS method data was successfully completed or not
    pub threeds_method_comp_ind: ThreeDsCompletionIndicator,
}

#[derive(Debug, serde::Serialize, serde::Deserialize, Clone, ToSchema)]
pub enum ThreeDsCompletionIndicator {
    /// 3DS method successfully completed
    #[serde(rename = "Y")]
    Success,
    /// 3DS method was not successful
    #[serde(rename = "N")]
    Failure,
    /// 3DS method URL was unavailable
    #[serde(rename = "U")]
    NotAvailable,
}

#[derive(Debug, serde::Serialize, serde::Deserialize, Clone, ToSchema, Eq, PartialEq)]
pub enum DeviceChannel {
    #[serde(rename = "APP")]
    App,
    #[serde(rename = "BRW")]
    Browser,
}

#[derive(Default, Debug, serde::Serialize, serde::Deserialize, Clone, ToSchema)]
pub struct SdkInformation {
    /// Unique ID created on installations of the 3DS Requestor App on a Consumer Device
    pub sdk_app_id: String,
    /// JWE Object containing data encrypted by the SDK for the DS to decrypt
    pub sdk_enc_data: String,
    /// Public key component of the ephemeral key pair generated by the 3DS SDK
    pub sdk_ephem_pub_key: HashMap<String, String>,
    /// Unique transaction identifier assigned by the 3DS SDK
    pub sdk_trans_id: String,
    /// Identifies the vendor and version for the 3DS SDK that is integrated in a 3DS Requestor App
    pub sdk_reference_number: String,
    /// Indicates maximum amount of time in minutes
    pub sdk_max_timeout: u8,
}

#[derive(Debug, serde::Serialize, serde::Deserialize, Clone, ToSchema)]
pub struct PaymentsExternalAuthenticationResponse {
    /// Indicates the trans status
    #[serde(rename = "trans_status")]
    #[schema(value_type = TransactionStatus)]
    pub transaction_status: common_enums::TransactionStatus,
    /// Access Server URL to be used for challenge submission
    pub acs_url: Option<String>,
    /// Challenge request which should be sent to acs_url
    pub challenge_request: Option<String>,
    /// Unique identifier assigned by the EMVCo
    pub acs_reference_number: Option<String>,
    /// Unique identifier assigned by the ACS to identify a single transaction
    pub acs_trans_id: Option<String>,
    /// Unique identifier assigned by the 3DS Server to identify a single transaction
    pub three_dsserver_trans_id: Option<String>,
    /// Contains the JWS object created by the ACS for the ARes message
    pub acs_signed_content: Option<String>,
}

#[derive(Default, Debug, serde::Deserialize, serde::Serialize, Clone, ToSchema)]
pub struct PaymentsApproveRequest {
    /// The identifier for the payment
    #[serde(skip)]
    pub payment_id: String,
}

#[derive(Default, Debug, serde::Deserialize, serde::Serialize, Clone, ToSchema)]
pub struct PaymentsRejectRequest {
    /// The identifier for the payment
    #[serde(skip)]
    pub payment_id: String,
}

#[derive(Default, Debug, serde::Deserialize, serde::Serialize, ToSchema, Clone)]
pub struct PaymentsStartRequest {
    /// Unique identifier for the payment. This ensures idempotency for multiple payments
    /// that have been done by a single merchant. This field is auto generated and is returned in the API response.
    pub payment_id: String,
    /// The identifier for the Merchant Account.
    pub merchant_id: String,
    /// The identifier for the payment transaction
    pub attempt_id: String,
}

#[derive(Debug, Clone, serde::Deserialize, serde::Serialize, ToSchema)]
pub struct FeatureMetadata {
    /// Redirection response coming in request as metadata field only for redirection scenarios
    #[schema(value_type = Option<RedirectResponse>)]
    pub redirect_response: Option<RedirectResponse>,
}

///frm message is an object sent inside the payments response...when frm is invoked, its value is Some(...), else its None
#[derive(Clone, Debug, serde::Deserialize, serde::Serialize, PartialEq, ToSchema)]
pub struct FrmMessage {
    pub frm_name: String,
    pub frm_transaction_id: Option<String>,
    pub frm_transaction_type: Option<String>,
    pub frm_status: Option<String>,
    pub frm_score: Option<i32>,
    pub frm_reason: Option<serde_json::Value>,
    pub frm_error: Option<String>,
}

mod payment_id_type {
    use std::fmt;

    use serde::{
        de::{self, Visitor},
        Deserializer,
    };

    use super::PaymentIdType;

    struct PaymentIdVisitor;
    struct OptionalPaymentIdVisitor;

    impl<'de> Visitor<'de> for PaymentIdVisitor {
        type Value = PaymentIdType;

        fn expecting(&self, formatter: &mut fmt::Formatter<'_>) -> fmt::Result {
            formatter.write_str("payment id")
        }

        fn visit_str<E>(self, value: &str) -> Result<Self::Value, E>
        where
            E: de::Error,
        {
            Ok(PaymentIdType::PaymentIntentId(value.to_string()))
        }
    }

    impl<'de> Visitor<'de> for OptionalPaymentIdVisitor {
        type Value = Option<PaymentIdType>;

        fn expecting(&self, formatter: &mut fmt::Formatter<'_>) -> fmt::Result {
            formatter.write_str("payment id")
        }

        fn visit_some<D>(self, deserializer: D) -> Result<Self::Value, D::Error>
        where
            D: Deserializer<'de>,
        {
            deserializer.deserialize_any(PaymentIdVisitor).map(Some)
        }

        fn visit_none<E>(self) -> Result<Self::Value, E>
        where
            E: de::Error,
        {
            Ok(None)
        }

        fn visit_unit<E>(self) -> Result<Self::Value, E>
        where
            E: de::Error,
        {
            Ok(None)
        }
    }

    #[allow(dead_code)]
    pub(crate) fn deserialize<'a, D>(deserializer: D) -> Result<PaymentIdType, D::Error>
    where
        D: Deserializer<'a>,
    {
        deserializer.deserialize_any(PaymentIdVisitor)
    }

    pub(crate) fn deserialize_option<'a, D>(
        deserializer: D,
    ) -> Result<Option<PaymentIdType>, D::Error>
    where
        D: Deserializer<'a>,
    {
        deserializer.deserialize_option(OptionalPaymentIdVisitor)
    }
}

pub mod amount {
    use serde::de;

    use super::Amount;
    struct AmountVisitor;
    struct OptionalAmountVisitor;

    // This is defined to provide guarded deserialization of amount
    // which itself handles zero and non-zero values internally
    impl<'de> de::Visitor<'de> for AmountVisitor {
        type Value = Amount;

        fn expecting(&self, formatter: &mut std::fmt::Formatter<'_>) -> std::fmt::Result {
            write!(formatter, "amount as integer")
        }

        fn visit_u64<E>(self, v: u64) -> Result<Self::Value, E>
        where
            E: de::Error,
        {
            let v = i64::try_from(v).map_err(|_| {
                E::custom(format!(
                    "invalid value `{v}`, expected an integer between 0 and {}",
                    i64::MAX
                ))
            })?;
            self.visit_i64(v)
        }

        fn visit_i64<E>(self, v: i64) -> Result<Self::Value, E>
        where
            E: de::Error,
        {
            if v.is_negative() {
                return Err(E::custom(format!(
                    "invalid value `{v}`, expected a positive integer"
                )));
            }
            Ok(Amount::from(v))
        }
    }

    impl<'de> de::Visitor<'de> for OptionalAmountVisitor {
        type Value = Option<Amount>;

        fn expecting(&self, formatter: &mut std::fmt::Formatter<'_>) -> std::fmt::Result {
            write!(formatter, "option of amount (as integer)")
        }

        fn visit_some<D>(self, deserializer: D) -> Result<Self::Value, D::Error>
        where
            D: serde::Deserializer<'de>,
        {
            deserializer.deserialize_i64(AmountVisitor).map(Some)
        }

        fn visit_none<E>(self) -> Result<Self::Value, E>
        where
            E: de::Error,
        {
            Ok(None)
        }
    }

    #[allow(dead_code)]
    pub(crate) fn deserialize<'de, D>(deserializer: D) -> Result<Amount, D::Error>
    where
        D: de::Deserializer<'de>,
    {
        deserializer.deserialize_any(AmountVisitor)
    }
    pub(crate) fn deserialize_option<'de, D>(deserializer: D) -> Result<Option<Amount>, D::Error>
    where
        D: de::Deserializer<'de>,
    {
        deserializer.deserialize_option(OptionalAmountVisitor)
    }
}

#[cfg(test)]
mod tests {
    #![allow(clippy::unwrap_used)]
    use super::*;

    #[test]
    fn test_mandate_type() {
        let mandate_type = MandateType::default();
        assert_eq!(
            serde_json::to_string(&mandate_type).unwrap(),
            r#"{"multi_use":null}"#
        )
    }
}

#[derive(Default, Debug, serde::Deserialize, Clone, ToSchema, serde::Serialize)]
pub struct RetrievePaymentLinkRequest {
    pub client_secret: Option<String>,
}

#[derive(Clone, Debug, serde::Serialize, PartialEq, ToSchema)]
pub struct PaymentLinkResponse {
    pub link: String,
    pub payment_link_id: String,
}

#[derive(Clone, Debug, serde::Serialize, ToSchema)]
pub struct RetrievePaymentLinkResponse {
    pub payment_link_id: String,
    pub merchant_id: String,
    pub link_to_pay: String,
    pub amount: i64,
    #[serde(with = "common_utils::custom_serde::iso8601")]
    pub created_at: PrimitiveDateTime,
    #[serde(with = "common_utils::custom_serde::iso8601::option")]
    pub expiry: Option<PrimitiveDateTime>,
    pub description: Option<String>,
    pub status: PaymentLinkStatus,
    #[schema(value_type = Option<Currency>)]
    pub currency: Option<api_enums::Currency>,
}

#[derive(Clone, Debug, serde::Deserialize, ToSchema, serde::Serialize)]
pub struct PaymentLinkInitiateRequest {
    pub merchant_id: String,
    pub payment_id: String,
}

#[derive(Debug, serde::Serialize)]
#[serde(untagged)]
pub enum PaymentLinkData {
    PaymentLinkDetails(PaymentLinkDetails),
    PaymentLinkStatusDetails(PaymentLinkStatusDetails),
}

#[derive(Debug, serde::Serialize)]
pub struct PaymentLinkDetails {
    pub amount: String,
    pub currency: api_enums::Currency,
    pub pub_key: String,
    pub client_secret: String,
    pub payment_id: String,
    #[serde(with = "common_utils::custom_serde::iso8601")]
    pub session_expiry: PrimitiveDateTime,
    pub merchant_logo: String,
    pub return_url: String,
    pub merchant_name: String,
    pub order_details: Option<Vec<OrderDetailsWithStringAmount>>,
    pub max_items_visible_after_collapse: i8,
    pub theme: String,
    pub merchant_description: Option<String>,
    pub sdk_layout: String,
}

#[derive(Debug, serde::Serialize)]
pub struct PaymentLinkStatusDetails {
    pub amount: String,
    pub currency: api_enums::Currency,
    pub payment_id: String,
    pub merchant_logo: String,
    pub merchant_name: String,
    #[serde(with = "common_utils::custom_serde::iso8601")]
    pub created: PrimitiveDateTime,
    pub status: PaymentLinkStatusWrap,
    pub error_code: Option<String>,
    pub error_message: Option<String>,
    pub redirect: bool,
    pub theme: String,
    pub return_url: String,
}

#[derive(Clone, Debug, serde::Deserialize, ToSchema, serde::Serialize)]
#[serde(deny_unknown_fields)]

pub struct PaymentLinkListConstraints {
    /// limit on the number of objects to return
    pub limit: Option<i64>,

    /// The time at which payment link is created
    #[schema(example = "2022-09-10T10:11:12Z")]
    #[serde(default, with = "common_utils::custom_serde::iso8601::option")]
    pub created: Option<PrimitiveDateTime>,

    /// Time less than the payment link created time
    #[schema(example = "2022-09-10T10:11:12Z")]
    #[serde(
        default,
        with = "common_utils::custom_serde::iso8601::option",
        rename = "created.lt"
    )]
    pub created_lt: Option<PrimitiveDateTime>,

    /// Time greater than the payment link created time
    #[schema(example = "2022-09-10T10:11:12Z")]
    #[serde(
        default,
        with = "common_utils::custom_serde::iso8601::option",
        rename = "created.gt"
    )]
    pub created_gt: Option<PrimitiveDateTime>,

    /// Time less than or equals to the payment link created time
    #[schema(example = "2022-09-10T10:11:12Z")]
    #[serde(
        default,
        with = "common_utils::custom_serde::iso8601::option",
        rename = "created.lte"
    )]
    pub created_lte: Option<PrimitiveDateTime>,

    /// Time greater than or equals to the payment link created time
    #[schema(example = "2022-09-10T10:11:12Z")]
    #[serde(default, with = "common_utils::custom_serde::iso8601::option")]
    #[serde(rename = "created.gte")]
    pub created_gte: Option<PrimitiveDateTime>,
}

#[derive(Clone, Debug, serde::Serialize, ToSchema)]
pub struct PaymentLinkListResponse {
    /// The number of payment links included in the list
    pub size: usize,
    // The list of payment link response objects
    pub data: Vec<PaymentLinkResponse>,
}

#[derive(Clone, Debug, serde::Deserialize, serde::Serialize, PartialEq, ToSchema)]
pub struct PaymentCreatePaymentLinkConfig {
    #[serde(flatten)]
    #[schema(value_type = Option<PaymentLinkConfigRequest>)]
    pub config: admin::PaymentLinkConfigRequest,
}

#[derive(Debug, Default, Eq, PartialEq, serde::Deserialize, serde::Serialize, Clone, ToSchema)]
pub struct OrderDetailsWithStringAmount {
    /// Name of the product that is being purchased
    #[schema(max_length = 255, example = "shirt")]
    pub product_name: String,
    /// The quantity of the product to be purchased
    #[schema(example = 1)]
    pub quantity: u16,
    /// the amount per quantity of product
    pub amount: String,
    /// Product Image link
    pub product_img_link: Option<String>,
}

#[derive(PartialEq, Debug, Clone, serde::Serialize, serde::Deserialize, ToSchema)]
#[serde(rename_all = "snake_case")]
pub enum PaymentLinkStatus {
    Active,
    Expired,
}

#[derive(PartialEq, Debug, Clone, serde::Serialize, serde::Deserialize, ToSchema)]
#[serde(rename_all = "snake_case")]
#[serde(untagged)]
pub enum PaymentLinkStatusWrap {
    PaymentLinkStatus(PaymentLinkStatus),
    IntentStatus(api_enums::IntentStatus),
}

#[cfg(test)]
mod payments_request_api_contract {
    #![allow(clippy::unwrap_used)]
    #![allow(clippy::panic)]
    use std::str::FromStr;

    use super::*;

    #[test]
    fn test_successful_card_deser() {
        let payments_request = r#"
        {
            "amount": 6540,
            "currency": "USD",
            "payment_method": "card",
            "payment_method_data": {
                "card": {
                    "card_number": "4242424242424242",
                    "card_exp_month": "10",
                    "card_exp_year": "25",
                    "card_holder_name": "joseph Doe",
                    "card_cvc": "123"
                }
            }
        }
        "#;

        let expected_card_number_string = "4242424242424242";
        let expected_card_number = CardNumber::from_str(expected_card_number_string).unwrap();

        let payments_request = serde_json::from_str::<PaymentsRequest>(payments_request);
        assert!(payments_request.is_ok());

        if let PaymentMethodData::Card(card_data) = payments_request
            .unwrap()
            .payment_method_data
            .unwrap()
            .payment_method_data
        {
            assert_eq!(card_data.card_number, expected_card_number);
        } else {
            panic!("Received unexpected response")
        }
    }

    #[test]
    fn test_successful_payment_method_reward() {
        let payments_request = r#"
        {
            "amount": 6540,
            "currency": "USD",
            "payment_method": "reward",
            "payment_method_data": "reward",
            "payment_method_type": "evoucher"
        }
        "#;

        let payments_request = serde_json::from_str::<PaymentsRequest>(payments_request);
        assert!(payments_request.is_ok());
        assert_eq!(
            payments_request
                .unwrap()
                .payment_method_data
                .unwrap()
                .payment_method_data,
            PaymentMethodData::Reward
        );
    }
}

/// Set of tests to extract billing details from payment method data
/// These are required for backwards compatibility
#[cfg(test)]
mod billing_from_payment_method_data {
    #![allow(clippy::unwrap_used)]
    use common_enums::CountryAlpha2;

    use super::*;

    const TEST_COUNTRY: CountryAlpha2 = CountryAlpha2::US;
    const TEST_FIRST_NAME: &str = "John";

    #[test]
    fn test_wallet_payment_method_data_paypal() {
        let test_email: Email = Email::try_from("example@example.com".to_string()).unwrap();

        let paypal_wallet_payment_method_data =
            PaymentMethodData::Wallet(WalletData::PaypalRedirect(PaypalRedirection {
                email: Some(test_email.clone()),
            }));

        let billing_address = paypal_wallet_payment_method_data
            .get_billing_address()
            .unwrap();

        assert_eq!(billing_address.email.unwrap(), test_email);

        assert!(billing_address.address.is_none());
        assert!(billing_address.phone.is_none());
    }

    #[test]
    fn test_bank_redirect_payment_method_data_eps() {
        let test_email = Email::try_from("example@example.com".to_string()).unwrap();
        let test_first_name = Secret::new(String::from("Chaser"));

        let bank_redirect_billing = BankRedirectBilling {
            billing_name: Some(test_first_name.clone()),
            email: Some(test_email.clone()),
        };

        let eps_bank_redirect_payment_method_data =
            PaymentMethodData::BankRedirect(BankRedirectData::Eps {
                billing_details: Some(bank_redirect_billing),
                bank_name: None,
                country: Some(TEST_COUNTRY),
            });

        let billing_address = eps_bank_redirect_payment_method_data
            .get_billing_address()
            .unwrap();

        let address_details = billing_address.address.unwrap();

        assert_eq!(billing_address.email.unwrap(), test_email);
        assert_eq!(address_details.country.unwrap(), TEST_COUNTRY);
        assert_eq!(address_details.first_name.unwrap(), test_first_name);
        assert!(billing_address.phone.is_none());
    }

    #[test]
    fn test_paylater_payment_method_data_klarna() {
        let test_email: Email = Email::try_from("example@example.com".to_string()).unwrap();

        let klarna_paylater_payment_method_data =
            PaymentMethodData::PayLater(PayLaterData::KlarnaRedirect {
                billing_email: test_email.clone(),
                billing_country: TEST_COUNTRY,
            });

        let billing_address = klarna_paylater_payment_method_data
            .get_billing_address()
            .unwrap();

        assert_eq!(billing_address.email.unwrap(), test_email);
        assert_eq!(
            billing_address.address.unwrap().country.unwrap(),
            TEST_COUNTRY
        );
        assert!(billing_address.phone.is_none());
    }

    #[test]
    fn test_bank_debit_payment_method_data_ach() {
        let test_email = Email::try_from("example@example.com".to_string()).unwrap();
        let test_first_name = Secret::new(String::from("Chaser"));

        let bank_redirect_billing = BankDebitBilling {
            name: test_first_name.clone(),
            address: None,
            email: test_email.clone(),
        };

        let ach_bank_debit_payment_method_data =
            PaymentMethodData::BankDebit(BankDebitData::AchBankDebit {
                billing_details: bank_redirect_billing,
                account_number: Secret::new("1234".to_string()),
                routing_number: Secret::new("1235".to_string()),
                card_holder_name: None,
                bank_account_holder_name: None,
                bank_name: None,
                bank_type: None,
                bank_holder_type: None,
            });

        let billing_address = ach_bank_debit_payment_method_data
            .get_billing_address()
            .unwrap();

        let address_details = billing_address.address.unwrap();

        assert_eq!(billing_address.email.unwrap(), test_email);
        assert_eq!(address_details.first_name.unwrap(), test_first_name);
        assert!(billing_address.phone.is_none());
    }

    #[test]
    fn test_card_payment_method_data() {
        let card_payment_method_data = PaymentMethodData::Card(Card {
            card_holder_name: Some(Secret::new(TEST_FIRST_NAME.into())),
            ..Default::default()
        });

        let billing_address = card_payment_method_data.get_billing_address().unwrap();

        assert_eq!(
            billing_address.address.unwrap().first_name.unwrap(),
            Secret::new(TEST_FIRST_NAME.into())
        );
    }

    #[test]
    fn test_card_payment_method_data_empty() {
        let card_payment_method_data = PaymentMethodData::Card(Card::default());

        let billing_address = card_payment_method_data.get_billing_address();

        assert!(billing_address.is_none());
    }
}<|MERGE_RESOLUTION|>--- conflicted
+++ resolved
@@ -14,7 +14,6 @@
     ser::Serializer,
     Deserialize, Deserializer, Serialize,
 };
-use strum::Display;
 use time::PrimitiveDateTime;
 use url::Url;
 use utoipa::ToSchema;
@@ -948,7 +947,7 @@
     pub card_cvc: Option<Secret<String>>,
 }
 
-#[derive(Eq, PartialEq, Clone, Debug, serde::Deserialize, serde::Serialize, ToSchema, Display)]
+#[derive(Eq, PartialEq, Clone, Debug, serde::Deserialize, serde::Serialize, ToSchema)]
 #[serde(rename_all = "snake_case")]
 pub enum CardRedirectData {
     Knet {},
@@ -957,7 +956,7 @@
     CardRedirect {},
 }
 
-#[derive(Eq, PartialEq, Clone, Debug, serde::Deserialize, serde::Serialize, ToSchema, Display)]
+#[derive(Eq, PartialEq, Clone, Debug, serde::Deserialize, serde::Serialize, ToSchema)]
 #[serde(rename_all = "snake_case")]
 pub enum PayLaterData {
     /// For KlarnaRedirect as PayLater Option
@@ -994,9 +993,6 @@
     AtomeRedirect {},
 }
 
-<<<<<<< HEAD
-#[derive(serde::Deserialize, serde::Serialize, Debug, Clone, ToSchema, Eq, PartialEq, Display)]
-=======
 impl GetAddressFromPaymentMethodData for PayLaterData {
     fn get_billing_address(&self) -> Option<Address> {
         match self {
@@ -1041,7 +1037,6 @@
 }
 
 #[derive(serde::Deserialize, serde::Serialize, Debug, Clone, ToSchema, Eq, PartialEq)]
->>>>>>> 7f5ad621
 #[serde(rename_all = "snake_case")]
 pub enum BankDebitData {
     /// Payment Method data for Ach bank debit
@@ -1525,7 +1520,7 @@
     }
 }
 
-#[derive(serde::Deserialize, serde::Serialize, Debug, Clone, ToSchema, Eq, PartialEq, Display)]
+#[derive(serde::Deserialize, serde::Serialize, Debug, Clone, ToSchema, Eq, PartialEq)]
 #[serde(rename_all = "snake_case")]
 pub enum GiftCardData {
     Givex(GiftCardDetails),
@@ -1605,7 +1600,7 @@
     CardToken {},
 }
 
-#[derive(Debug, Clone, Eq, PartialEq, serde::Deserialize, serde::Serialize, ToSchema, Display)]
+#[derive(Debug, Clone, Eq, PartialEq, serde::Deserialize, serde::Serialize, ToSchema)]
 #[serde(rename_all = "snake_case")]
 pub enum BankRedirectData {
     BancontactCard {
@@ -1970,9 +1965,6 @@
     pub email: Option<Email>,
 }
 
-<<<<<<< HEAD
-#[derive(Eq, PartialEq, Clone, Debug, serde::Deserialize, serde::Serialize, ToSchema, Display)]
-=======
 impl GetAddressFromPaymentMethodData for BankRedirectBilling {
     fn get_billing_address(&self) -> Option<Address> {
         let address_details = self
@@ -1996,7 +1988,6 @@
 }
 
 #[derive(Eq, PartialEq, Clone, Debug, serde::Deserialize, serde::Serialize, ToSchema)]
->>>>>>> 7f5ad621
 #[serde(rename_all = "snake_case")]
 pub enum BankTransferData {
     AchBankTransfer {
@@ -2116,9 +2107,6 @@
     pub address: Option<AddressDetails>,
 }
 
-<<<<<<< HEAD
-#[derive(Eq, PartialEq, Clone, Debug, serde::Deserialize, serde::Serialize, ToSchema, Display)]
-=======
 impl GetAddressFromPaymentMethodData for BankDebitBilling {
     fn get_billing_address(&self) -> Option<Address> {
         let address = if let Some(mut address) = self.address.clone() {
@@ -2144,7 +2132,6 @@
 }
 
 #[derive(Eq, PartialEq, Clone, Debug, serde::Deserialize, serde::Serialize, ToSchema)]
->>>>>>> 7f5ad621
 #[serde(rename_all = "snake_case")]
 pub enum WalletData {
     /// The wallet data for Ali Pay QrCode
@@ -2416,7 +2403,7 @@
     pub social_security_number: Option<Secret<String>>,
 }
 
-#[derive(Debug, Clone, Eq, PartialEq, serde::Serialize, serde::Deserialize, ToSchema, Display)]
+#[derive(Debug, Clone, Eq, PartialEq, serde::Serialize, serde::Deserialize, ToSchema)]
 #[serde(rename_all = "snake_case")]
 pub enum VoucherData {
     Boleto(Box<BoletoVoucherData>),
