pub mod connector_onboarding;
pub mod customer;
pub mod dispute;
pub mod gsm;
mod locker_migration;
pub mod payment;
#[cfg(feature = "payouts")]
pub mod payouts;
#[cfg(feature = "recon")]
pub mod recon;
pub mod refund;
pub mod routing;
pub mod user;
pub mod user_role;

use common_utils::{
    events::{ApiEventMetric, ApiEventsType},
    impl_misc_api_event_type,
};

#[allow(unused_imports)]
use crate::{
    admin::*,
    analytics::{
        api_event::*, connector_events::ConnectorEventsRequest,
        outgoing_webhook_event::OutgoingWebhookLogsRequest, sdk_events::*, *,
    },
    api_keys::*,
    cards_info::*,
    disputes::*,
    files::*,
    mandates::*,
    payment_methods::*,
    payments::*,
    verifications::*,
};

impl ApiEventMetric for TimeRange {}

impl_misc_api_event_type!(
    PaymentMethodId,
    PaymentsSessionResponse,
    PaymentMethodCreate,
    PaymentLinkInitiateRequest,
    RetrievePaymentLinkResponse,
    MandateListConstraints,
    CreateFileResponse,
    MerchantConnectorResponse,
    MerchantConnectorId,
    MandateResponse,
    MandateRevokedResponse,
    RetrievePaymentLinkRequest,
    PaymentLinkListConstraints,
    MandateId,
    DisputeListConstraints,
    RetrieveApiKeyResponse,
    BusinessProfileResponse,
    BusinessProfileUpdate,
    BusinessProfileCreate,
    RevokeApiKeyResponse,
    ToggleKVResponse,
    ToggleKVRequest,
    MerchantAccountDeleteResponse,
    MerchantAccountUpdate,
    CardInfoResponse,
    CreateApiKeyResponse,
    CreateApiKeyRequest,
    MerchantConnectorDeleteResponse,
    MerchantConnectorUpdate,
    MerchantConnectorCreate,
    MerchantId,
    CardsInfoRequest,
    MerchantAccountResponse,
    MerchantAccountListRequest,
    MerchantAccountCreate,
    PaymentsSessionRequest,
    ApplepayMerchantVerificationRequest,
    ApplepayMerchantResponse,
    ApplepayVerifiedDomainsResponse,
    UpdateApiKeyRequest,
    GetApiEventFiltersRequest,
    ApiEventFiltersResponse,
    GetInfoResponse,
    GetPaymentMetricRequest,
    GetRefundMetricRequest,
    GetSdkEventMetricRequest,
    GetPaymentFiltersRequest,
    PaymentFiltersResponse,
    GetRefundFilterRequest,
    RefundFiltersResponse,
    GetSdkEventFiltersRequest,
    SdkEventFiltersResponse,
    ApiLogsRequest,
    GetApiEventMetricRequest,
    SdkEventsRequest,
    ReportRequest,
    ConnectorEventsRequest,
    OutgoingWebhookLogsRequest,
    GetDisputeFilterRequest,
<<<<<<< HEAD
    DisputeFiltersResponse
=======
    DisputeFiltersResponse,
    GetDisputeMetricRequest
>>>>>>> b74435b6
);

#[cfg(feature = "stripe")]
impl_misc_api_event_type!(
    StripeSetupIntentResponse,
    StripeRefundResponse,
    StripePaymentIntentListResponse,
    StripePaymentIntentResponse,
    CustomerDeleteResponse,
    CustomerPaymentMethodListResponse,
    CreateCustomerResponse
);

impl<T> ApiEventMetric for MetricsResponse<T> {
    fn get_api_event_type(&self) -> Option<ApiEventsType> {
        Some(ApiEventsType::Miscellaneous)
    }
}<|MERGE_RESOLUTION|>--- conflicted
+++ resolved
@@ -97,12 +97,8 @@
     ConnectorEventsRequest,
     OutgoingWebhookLogsRequest,
     GetDisputeFilterRequest,
-<<<<<<< HEAD
-    DisputeFiltersResponse
-=======
     DisputeFiltersResponse,
     GetDisputeMetricRequest
->>>>>>> b74435b6
 );
 
 #[cfg(feature = "stripe")]
