--- conflicted
+++ resolved
@@ -169,6 +169,7 @@
 #[strum(serialize_all = "snake_case")]
 pub enum PayoutConnectors {
     Adyen,
+    Stripe,
     Wise,
 }
 
@@ -177,6 +178,7 @@
     fn from(value: PayoutConnectors) -> Self {
         match value {
             PayoutConnectors::Adyen => Self::Adyen,
+            PayoutConnectors::Stripe => Self::Stripe,
             PayoutConnectors::Wise => Self::Wise,
         }
     }
@@ -198,31 +200,18 @@
 )]
 #[serde(rename_all = "snake_case")]
 #[strum(serialize_all = "snake_case")]
-<<<<<<< HEAD
-pub enum PayoutConnectors {
-    Adyen,
-    Stripe,
-    Wise,
-=======
 pub enum FrmConnectors {
     /// Signifyd Risk Manager. Official docs: https://docs.signifyd.com/
     Signifyd,
     Riskified,
->>>>>>> 8626bda6
 }
 
 #[cfg(feature = "frm")]
 impl From<FrmConnectors> for RoutableConnectors {
     fn from(value: FrmConnectors) -> Self {
         match value {
-<<<<<<< HEAD
-            PayoutConnectors::Adyen => Self::Adyen,
-            PayoutConnectors::Stripe => Self::Stripe,
-            PayoutConnectors::Wise => Self::Wise,
-=======
             FrmConnectors::Signifyd => Self::Signifyd,
             FrmConnectors::Riskified => Self::Riskified,
->>>>>>> 8626bda6
         }
     }
 }
