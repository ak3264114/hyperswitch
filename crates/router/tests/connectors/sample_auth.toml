# Copy this file and rename it as `auth.toml`
# Each of the connector's section is optional

[aci]
api_key = "Bearer MyApiKey"
key1 = "MyEntityId"

[adyen]
api_key = "Bearer MyApiKey"
key1 = "MerchantId"
api_secret = "Secondary key"

[authorizedotnet]
api_key = "MyMerchantName"
key1 = "MyTransactionKey"

[checkout]
api_key = "PublicKey"
api_secret = "SecretKey"
key1 = "MyProcessingChannelId"

[cybersource]
api_key = "Bearer MyApiKey"
key1 = "Merchant id"
api_secret = "Secret key"

[shift4]
api_key = "Bearer MyApiKey"

[worldpay]
api_key = "api_key"
key1 = "key1"

[payu]
api_key = "Bearer MyApiKey"
key1 = "MerchantPosId"

[globalpay]
api_key = "api_key"
key1 = "key1"

[rapyd]
api_key = "access_key"
key1 = "secret_key"

[fiserv]
api_key = "MyApiKey"
key1 = "MerchantID"
api_secret = "MySecretKey"

[worldline]
key1 = "Merchant Id"
api_key = "API Key"
api_secret = "API Secret Key"

[multisafepay]
api_key = "API Key"

[dlocal]
key1 = "key1"
api_key = "api_key"
api_secret = "secret"

[bambora]
api_key = "api_key"
key1 = "key1"

[nmi]
api_key = "NMI API Key"

[nuvei]
api_key = "api_key"
key1 = "key1"
api_secret = "secret"

[paypal]
api_key = "api_key"
key1 = "key1"

[mollie]
api_key = "API Key"

[forte]
api_key = "api_key"
key1 = "key1"
key2 = "key2"
api_secret = "api_secret"


[coinbase]
api_key = "API Key"

[opennode]
api_key = "API Key"

[nexinets]
api_key = "api_key"
key1 = "key1"

[payeezy]
api_key = "api_key"
key1 = "key1"
api_secret = "secret"

[bitpay]
api_key = "API Key"

[iatapay]
key1 = "key1"
api_key = "api_key"
api_secret = "secrect"

[dummyconnector]
api_key = "API Key"

[noon]
api_key = "Application API KEY"
api_secret = "Application Identifier"
key1 = "Business Identifier"

[opayo]
api_key="API Key"

[wise]
api_key = "API Key"
key1 = "Profile ID"

[automation_configs]
hs_base_url="http://localhost:8080"
hs_test_browser="firefox"
chrome_profile_path=""
firefox_profile_path=""
pypl_email=""
pypl_pass=""
gmail_email=""
gmail_pass=""

[payme]
# Open api key
api_key="seller payme id"
key1="payme client key"

[cryptopay]
api_key = "api_key"
key1 = "key1"

[cashtocode]
api_key="Classic PMT API Key"
key1 = "Evoucher PMT API Key"


[tsys]
api_key="device id"
key1 = "transaction key"
api_secret = "developer id"

[globepay]
api_key = "Partner code"
key1 = "Credential code"

[powertranz]
api_key="PowerTranz-PowerTranzPassword"
key1 = "PowerTranz-PowerTranzId"

[stax]
api_key="API Key"

[boku]
api_key="API Key"
key1 = "transaction key"

[square]
api_key="API Key"
key1 = "transaction key"

[helcim]
api_key="API Key"

[gocardless]
api_key="API Key"

[volt]
api_key="API Key"

[prophetpay]
api_key="API Key"

<<<<<<< HEAD
[elavon]
api_key="API Key"
key1 = "transaction key"
=======
[bankofamerica]
api_key = "MyApiKey"
key1 = "Merchant id"
api_secret = "Secret key"
>>>>>>> 94897d84
<|MERGE_RESOLUTION|>--- conflicted
+++ resolved
@@ -185,13 +185,12 @@
 [prophetpay]
 api_key="API Key"
 
-<<<<<<< HEAD
-[elavon]
-api_key="API Key"
-key1 = "transaction key"
-=======
 [bankofamerica]
 api_key = "MyApiKey"
 key1 = "Merchant id"
 api_secret = "Secret key"
->>>>>>> 94897d84
+
+
+[elavon]
+api_key="API Key"
+key1 = "transaction key"