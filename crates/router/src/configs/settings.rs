use std::{
    collections::{HashMap, HashSet},
    path::PathBuf,
    str::FromStr,
};

use api_models::enums;
<<<<<<< HEAD
use diesel_models::settings as storage_settings;
=======
>>>>>>> fa40ed7c
pub use router_env::config::{Log, LogConsole, LogFile, LogTelemetry};
use serde::{de::Error, Deserialize, Deserializer};
use storage_models::settings as storage_settings;

pub use self::storage_settings::*;

#[derive(clap::Parser, Default)]
#[cfg_attr(feature = "vergen", command(version = router_env::version!()))]
pub struct CmdLineConf {
    /// Config file.
    /// Application will look for "config/config.toml" if this option isn't specified.
    #[arg(short = 'f', long, value_name = "FILE")]
    pub config_path: Option<PathBuf>,

    #[command(subcommand)]
    pub subcommand: Option<Subcommand>,
}

#[derive(clap::Parser)]
pub enum Subcommand {
    #[cfg(feature = "openapi")]
    /// Generate the OpenAPI specification file from code.
    GenerateOpenapiSpec,
}

<<<<<<< HEAD
#[cfg(feature = "kms")]
/// Store the decrypted kms secret values for active use in the application
/// Currently using `StrongSecret` won't have any effect as this struct have smart pointers to heap
/// allocations.
/// note: we can consider adding such behaviour in the future with custom implementation
#[derive(Clone)]
pub struct ActiveKmsSecrets {
    pub jwekey: masking::Secret<Jwekey>,
}

=======
>>>>>>> fa40ed7c
#[derive(Debug, Deserialize, Clone, Default)]
pub struct PaymentMethodTokenFilter {
    #[serde(deserialize_with = "pm_deser")]
    pub payment_method: HashSet<diesel_models::enums::PaymentMethod>,
    pub payment_method_type: Option<PaymentMethodTypeTokenFilter>,
    pub long_lived_token: bool,
}

fn pm_deser<'a, D>(
    deserializer: D,
) -> Result<HashSet<diesel_models::enums::PaymentMethod>, D::Error>
where
    D: Deserializer<'a>,
{
    let value = <String>::deserialize(deserializer)?;
    value
        .trim()
        .split(',')
        .map(diesel_models::enums::PaymentMethod::from_str)
        .collect::<Result<_, _>>()
        .map_err(D::Error::custom)
}
#[derive(Debug, Deserialize, Clone)]
pub struct ConnectorBankNames(pub HashMap<String, BanksVector>);

#[derive(Debug, Deserialize, Clone)]
pub struct BanksVector {
    #[serde(deserialize_with = "bank_vec_deser")]
    pub banks: HashSet<api_models::enums::BankNames>,
}

#[derive(Debug, Deserialize, Copy, Clone, Default)]
#[serde(default)]
pub struct NotAvailableFlows {
    pub capture_method: Option<enums::CaptureMethod>,
}

fn bank_vec_deser<'a, D>(deserializer: D) -> Result<HashSet<api_models::enums::BankNames>, D::Error>
where
    D: Deserializer<'a>,
{
    let value = <String>::deserialize(deserializer)?;
    Ok(value
        .trim()
        .split(',')
        .flat_map(api_models::enums::BankNames::from_str)
        .collect())
}

#[derive(Debug, Deserialize, Clone)]
#[serde(default)]
pub struct SupportedConnectors {
    pub wallets: Vec<String>,
}

#[derive(Debug, Deserialize, Clone, Default)]
#[serde(default)]
pub struct ConnectorParamsWithMoreUrls {
    pub base_url: String,
    pub base_url_bank_redirects: String,
}

#[derive(Debug, Deserialize, Clone, Default)]
#[serde(default)]
pub struct ConnectorParamsWithFileUploadUrl {
    pub base_url: String,
    pub base_url_file_upload: String,
}

<<<<<<< HEAD
#[cfg(feature = "s3")]
#[derive(Debug, Deserialize, Clone, Default)]
#[serde(default)]
pub struct FileUploadConfig {
    /// The AWS region to send file uploads
    pub region: String,
    /// The AWS s3 bucket to send file uploads
    pub bucket_name: String,
}
=======
>>>>>>> fa40ed7c
#[cfg(test)]
mod payment_method_deserialization_test {
    #![allow(clippy::unwrap_used)]
    use serde::de::{
        value::{Error as ValueError, StrDeserializer},
        IntoDeserializer,
    };

    use super::*;

    #[test]
    fn test_pm_deserializer() {
        let deserializer: StrDeserializer<'_, ValueError> = "wallet,card".into_deserializer();
        let test_pm = pm_deser(deserializer);
        assert!(test_pm.is_ok())
    }
}<|MERGE_RESOLUTION|>--- conflicted
+++ resolved
@@ -5,13 +5,9 @@
 };
 
 use api_models::enums;
-<<<<<<< HEAD
 use diesel_models::settings as storage_settings;
-=======
->>>>>>> fa40ed7c
 pub use router_env::config::{Log, LogConsole, LogFile, LogTelemetry};
 use serde::{de::Error, Deserialize, Deserializer};
-use storage_models::settings as storage_settings;
 
 pub use self::storage_settings::*;
 
@@ -34,19 +30,6 @@
     GenerateOpenapiSpec,
 }
 
-<<<<<<< HEAD
-#[cfg(feature = "kms")]
-/// Store the decrypted kms secret values for active use in the application
-/// Currently using `StrongSecret` won't have any effect as this struct have smart pointers to heap
-/// allocations.
-/// note: we can consider adding such behaviour in the future with custom implementation
-#[derive(Clone)]
-pub struct ActiveKmsSecrets {
-    pub jwekey: masking::Secret<Jwekey>,
-}
-
-=======
->>>>>>> fa40ed7c
 #[derive(Debug, Deserialize, Clone, Default)]
 pub struct PaymentMethodTokenFilter {
     #[serde(deserialize_with = "pm_deser")]
@@ -116,7 +99,6 @@
     pub base_url_file_upload: String,
 }
 
-<<<<<<< HEAD
 #[cfg(feature = "s3")]
 #[derive(Debug, Deserialize, Clone, Default)]
 #[serde(default)]
@@ -126,8 +108,6 @@
     /// The AWS s3 bucket to send file uploads
     pub bucket_name: String,
 }
-=======
->>>>>>> fa40ed7c
 #[cfg(test)]
 mod payment_method_deserialization_test {
     #![allow(clippy::unwrap_used)]
