--- conflicted
+++ resolved
@@ -136,12 +136,7 @@
     pub fn validate(&self) -> Result<(), ApplicationError> {
         use common_utils::fp_utils::when;
 
-<<<<<<< HEAD
-        #[cfg(feature = "aws_kms")]
-        when(self.kms_encrypted_hash_key.is_default_or_empty(), || {
-=======
         when(self.hash_key.peek().is_empty(), || {
->>>>>>> b74435b6
             Err(ApplicationError::InvalidConfigurationValueError(
                 "API key hashing key must not be empty".into(),
             ))
@@ -154,16 +149,6 @@
             ))
         })?;
 
-<<<<<<< HEAD
-        #[cfg(feature = "email")]
-        when(self.expiry_reminder_days.is_empty(), || {
-            Err(ApplicationError::InvalidConfigurationValueError(
-                "API key expiry reminder days must not be empty".into(),
-            ))
-        })?;
-
-=======
->>>>>>> b74435b6
         Ok(())
     }
 }
