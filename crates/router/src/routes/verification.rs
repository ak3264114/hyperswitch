use actix_web::{web, HttpRequest, Responder};
use api_models::verifications;
use router_env::{instrument, tracing, Flow};

use super::app::AppState;
use crate::{
    core::verification,
    services::{api, authentication as auth},
};

#[instrument(skip_all, fields(flow = ?Flow::Verification))]
pub async fn apple_pay_merchant_registration(
    state: web::Data<AppState>,
    req: HttpRequest,
    json_payload: web::Json<verifications::ApplepayMerchantVerificationRequest>,
    path: web::Path<String>,
) -> impl Responder {
    let flow = Flow::Verification;
<<<<<<< HEAD
    let kms_conf = &state.clone().conf.kms;
=======
    let merchant_id = path.into_inner();
>>>>>>> 0bc99ad3
    api::server_wrap(
        flow,
        state,
        &req,
        json_payload,
        |state, _, body| {
<<<<<<< HEAD
            verification::verify_merchant_creds_for_applepay(state, &req, body, kms_conf)
=======
            verification::verify_merchant_creds_for_applepay(
                state,
                &req,
                body,
                &state.conf.kms,
                merchant_id.clone(),
            )
>>>>>>> 0bc99ad3
        },
        auth::auth_type(&auth::ApiKeyAuth, &auth::JWTAuth, req.headers()),
    )
    .await
}

#[instrument(skip_all, fields(flow = ?Flow::Verification))]
pub async fn retrieve_apple_pay_verified_domains(
    state: web::Data<AppState>,
    req: HttpRequest,
    params: web::Query<verifications::ApplepayGetVerifiedDomainsParam>,
) -> impl Responder {
    let flow = Flow::Verification;
    let merchant_id = &params.merchant_id;
    let mca_id = &params.merchant_connector_account_id;

    api::server_wrap(
        flow,
        state,
        &req,
        merchant_id.clone(),
        |state, _, _| {
<<<<<<< HEAD
            verification::get_verified_apple_domains_with_business_profile_id(
                state,
                business_profile_id.clone(),
=======
            verification::get_verified_apple_domains_with_mid_mca_id(
                &*state.store,
                merchant_id.to_string(),
                mca_id.clone(),
>>>>>>> 0bc99ad3
            )
        },
        auth::auth_type(&auth::ApiKeyAuth, &auth::JWTAuth, req.headers()),
    )
    .await
}<|MERGE_RESOLUTION|>--- conflicted
+++ resolved
@@ -16,28 +16,21 @@
     path: web::Path<String>,
 ) -> impl Responder {
     let flow = Flow::Verification;
-<<<<<<< HEAD
+    let merchant_id = path.into_inner();
     let kms_conf = &state.clone().conf.kms;
-=======
-    let merchant_id = path.into_inner();
->>>>>>> 0bc99ad3
     api::server_wrap(
         flow,
         state,
         &req,
         json_payload,
         |state, _, body| {
-<<<<<<< HEAD
-            verification::verify_merchant_creds_for_applepay(state, &req, body, kms_conf)
-=======
             verification::verify_merchant_creds_for_applepay(
                 state,
                 &req,
                 body,
-                &state.conf.kms,
+                kms_conf,
                 merchant_id.clone(),
             )
->>>>>>> 0bc99ad3
         },
         auth::auth_type(&auth::ApiKeyAuth, &auth::JWTAuth, req.headers()),
     )
@@ -60,16 +53,10 @@
         &req,
         merchant_id.clone(),
         |state, _, _| {
-<<<<<<< HEAD
-            verification::get_verified_apple_domains_with_business_profile_id(
-                state,
-                business_profile_id.clone(),
-=======
             verification::get_verified_apple_domains_with_mid_mca_id(
                 &*state.store,
                 merchant_id.to_string(),
                 mca_id.clone(),
->>>>>>> 0bc99ad3
             )
         },
         auth::auth_type(&auth::ApiKeyAuth, &auth::JWTAuth, req.headers()),
