use std::collections::HashMap;

use api_models::user as user_api;
use common_utils::errors::CustomResult;
use diesel_models::{enums::UserStatus, user_role::UserRole};
use error_stack::ResultExt;
use masking::{ExposeInterface, Secret};

use crate::{
    core::errors::{StorageError, UserErrors, UserResult},
    routes::AppState,
    services::{
        authentication::{AuthToken, UserFromToken},
        authorization::roles::{self, RoleInfo},
    },
    types::domain::{self, MerchantAccount, UserFromStorage},
};

pub mod dashboard_metadata;
pub mod password;
#[cfg(feature = "dummy_connector")]
pub mod sample_data;

impl UserFromToken {
    pub async fn get_merchant_account_from_db(
        &self,
        state: AppState,
    ) -> UserResult<MerchantAccount> {
        let key_store = state
            .store
            .get_merchant_key_store_by_merchant_id(
                &self.merchant_id,
                &state.store.get_master_key().to_vec().into(),
            )
            .await
            .map_err(|e| {
                if e.current_context().is_db_not_found() {
                    e.change_context(UserErrors::MerchantIdNotFound)
                } else {
                    e.change_context(UserErrors::InternalServerError)
                }
            })?;
        let merchant_account = state
            .store
            .find_merchant_account_by_merchant_id(&self.merchant_id, &key_store)
            .await
            .map_err(|e| {
                if e.current_context().is_db_not_found() {
                    e.change_context(UserErrors::MerchantIdNotFound)
                } else {
                    e.change_context(UserErrors::InternalServerError)
                }
            })?;
        Ok(merchant_account)
    }

    pub async fn get_user_from_db(&self, state: &AppState) -> UserResult<UserFromStorage> {
        let user = state
            .store
            .find_user_by_id(&self.user_id)
            .await
            .change_context(UserErrors::InternalServerError)?;
        Ok(user.into())
    }

    pub async fn get_role_info_from_db(&self, state: &AppState) -> UserResult<RoleInfo> {
<<<<<<< HEAD
        roles::get_role_info_from_role_id(state, &self.role_id, &self.merchant_id, &self.org_id)
=======
        roles::RoleInfo::from_role_id(state, &self.role_id, &self.merchant_id, &self.org_id)
>>>>>>> b74435b6
            .await
            .change_context(UserErrors::InternalServerError)
    }
}

pub async fn generate_jwt_auth_token(
    state: &AppState,
    user: &UserFromStorage,
    user_role: &UserRole,
) -> UserResult<Secret<String>> {
    let token = AuthToken::new_token(
        user.get_user_id().to_string(),
        user_role.merchant_id.clone(),
        user_role.role_id.clone(),
        &state.conf,
        user_role.org_id.clone(),
    )
    .await?;
    Ok(Secret::new(token))
}

pub async fn generate_jwt_auth_token_with_custom_role_attributes(
    state: AppState,
    user: &UserFromStorage,
    merchant_id: String,
    org_id: String,
    role_id: String,
) -> UserResult<Secret<String>> {
    let token = AuthToken::new_token(
        user.get_user_id().to_string(),
        merchant_id,
        role_id,
        &state.conf,
        org_id,
    )
    .await?;
    Ok(Secret::new(token))
}

pub fn get_dashboard_entry_response(
    state: &AppState,
    user: UserFromStorage,
    user_role: UserRole,
    token: Secret<String>,
) -> UserResult<user_api::DashboardEntryResponse> {
    let verification_days_left = get_verification_days_left(state, &user)?;

    Ok(user_api::DashboardEntryResponse {
        merchant_id: user_role.merchant_id,
        token,
        name: user.get_name(),
        email: user.get_email(),
        user_id: user.get_user_id().to_string(),
        verification_days_left,
        user_role: user_role.role_id,
    })
}

#[allow(unused_variables)]
pub fn get_verification_days_left(
    state: &AppState,
    user: &UserFromStorage,
) -> UserResult<Option<i64>> {
    #[cfg(feature = "email")]
    return user.get_verification_days_left(state);
    #[cfg(not(feature = "email"))]
    return Ok(None);
}

pub fn get_multiple_merchant_details_with_status(
    user_roles: Vec<UserRole>,
    merchant_accounts: Vec<MerchantAccount>,
) -> UserResult<Vec<user_api::UserMerchantAccount>> {
    let roles: HashMap<_, _> = user_roles
        .into_iter()
        .map(|user_role| (user_role.merchant_id.clone(), user_role))
        .collect();

    merchant_accounts
        .into_iter()
        .map(|merchant| {
            let role = roles
                .get(merchant.merchant_id.as_str())
                .ok_or(UserErrors::InternalServerError.into())
                .attach_printable("Merchant exists but user role doesn't")?;

            Ok(user_api::UserMerchantAccount {
                merchant_id: merchant.merchant_id.clone(),
                merchant_name: merchant.merchant_name.clone(),
                is_active: role.status == UserStatus::Active,
            })
        })
        .collect()
}

pub async fn get_user_from_db_by_email(
    state: &AppState,
    email: domain::UserEmail,
) -> CustomResult<UserFromStorage, StorageError> {
    state
        .store
        .find_user_by_email(email.get_secret().expose().as_str())
        .await
        .map(UserFromStorage::from)
}<|MERGE_RESOLUTION|>--- conflicted
+++ resolved
@@ -64,11 +64,7 @@
     }
 
     pub async fn get_role_info_from_db(&self, state: &AppState) -> UserResult<RoleInfo> {
-<<<<<<< HEAD
-        roles::get_role_info_from_role_id(state, &self.role_id, &self.merchant_id, &self.org_id)
-=======
         roles::RoleInfo::from_role_id(state, &self.role_id, &self.merchant_id, &self.org_id)
->>>>>>> b74435b6
             .await
             .change_context(UserErrors::InternalServerError)
     }
