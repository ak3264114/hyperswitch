--- conflicted
+++ resolved
@@ -1425,27 +1425,14 @@
                 .into())
             }
         },
-
-<<<<<<< HEAD
         domain::PaymentMethodData::CardRedirect(cardredirect_data) => match cardredirect_data {
             domain::CardRedirectData::Knet {}
             | domain::CardRedirectData::Benefit {}
             | domain::CardRedirectData::MomoAtm {}
             | domain::CardRedirectData::CardRedirect {} => {
-                Err(errors::ConnectorError::NotSupported {
-                    message: connector_util::SELECTED_PAYMENT_METHOD.to_string(),
-                    connector: "stripe",
-                }
-=======
-        payments::PaymentMethodData::CardRedirect(cardredirect_data) => match cardredirect_data {
-            payments::CardRedirectData::Knet {}
-            | payments::CardRedirectData::Benefit {}
-            | payments::CardRedirectData::MomoAtm {}
-            | payments::CardRedirectData::CardRedirect {} => {
                 Err(errors::ConnectorError::NotImplemented(
                     connector_util::get_unimplemented_payment_method_error_message("stripe"),
                 )
->>>>>>> f3141ecb
                 .into())
             }
         },
@@ -1478,20 +1465,11 @@
             .into()),
         },
 
-<<<<<<< HEAD
         domain::PaymentMethodData::Upi(_)
         | domain::PaymentMethodData::MandatePayment
-        | domain::PaymentMethodData::CardToken(_) => Err(errors::ConnectorError::NotSupported {
-            message: connector_util::SELECTED_PAYMENT_METHOD.to_string(),
-            connector: "stripe",
-        }
-=======
-        payments::PaymentMethodData::Upi(_)
-        | payments::PaymentMethodData::MandatePayment
-        | payments::PaymentMethodData::CardToken(_) => Err(errors::ConnectorError::NotImplemented(
+        | domain::PaymentMethodData::CardToken(_) => Err(errors::ConnectorError::NotImplemented(
             connector_util::get_unimplemented_payment_method_error_message("stripe"),
         )
->>>>>>> f3141ecb
         .into()),
     }
 }
@@ -3586,24 +3564,10 @@
             | domain::PaymentMethodData::CardRedirect(_)
             | domain::PaymentMethodData::Voucher(_)
             | domain::PaymentMethodData::CardToken(_) => {
-                Err(errors::ConnectorError::NotSupported {
-                    message: format!("{pm_type:?}"),
-                    connector: "Stripe",
-                })?
-            }
-<<<<<<< HEAD
-=======
-            api::PaymentMethodData::MandatePayment
-            | api::PaymentMethodData::Crypto(_)
-            | api::PaymentMethodData::Reward
-            | api::PaymentMethodData::GiftCard(_)
-            | api::PaymentMethodData::Upi(_)
-            | api::PaymentMethodData::CardRedirect(_)
-            | api::PaymentMethodData::Voucher(_)
-            | api::PaymentMethodData::CardToken(_) => Err(errors::ConnectorError::NotImplemented(
-                connector_util::get_unimplemented_payment_method_error_message("stripe"),
-            ))?,
->>>>>>> f3141ecb
+                Err(errors::ConnectorError::NotImplemented(
+                    connector_util::get_unimplemented_payment_method_error_message("stripe"),
+                ))?
+            }
         }
     }
 }
