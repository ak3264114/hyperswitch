use masking::Secret;
use serde::{Deserialize, Serialize};

use crate::{
    connector::utils::{self, PaymentsAuthorizeRequestData},
    core::errors,
    types::{self, api, storage::enums},
};

#[derive(Default, Debug, Serialize, Eq, PartialEq)]
pub struct OpayoPaymentsRequest {
    amount: i64,
    card: OpayoCard,
}

#[derive(Default, Debug, Serialize, Eq, PartialEq)]
pub struct OpayoCard {
    name: Secret<String>,
    number: cards::CardNumber,
    expiry_month: Secret<String>,
    expiry_year: Secret<String>,
    cvc: Secret<String>,
    complete: bool,
}

impl TryFrom<&types::PaymentsAuthorizeRouterData> for OpayoPaymentsRequest {
    type Error = error_stack::Report<errors::ConnectorError>;
    fn try_from(item: &types::PaymentsAuthorizeRouterData) -> Result<Self, Self::Error> {
        match item.request.payment_method_data.clone() {
            api::PaymentMethodData::Card(req_card) => {
                let card = OpayoCard {
                    name: req_card.card_holder_name,
                    number: req_card.card_number,
                    expiry_month: req_card.card_exp_month,
                    expiry_year: req_card.card_exp_year,
                    cvc: req_card.card_cvc,
                    complete: item.request.is_auto_capture()?,
                };
                Ok(Self {
                    amount: item.request.amount,
                    card,
                })
            }
            api::PaymentMethodData::CardRedirect(_)
            | api::PaymentMethodData::Wallet(_)
            | api::PaymentMethodData::PayLater(_)
            | api::PaymentMethodData::BankRedirect(_)
            | api::PaymentMethodData::BankDebit(_)
            | api::PaymentMethodData::BankTransfer(_)
            | api::PaymentMethodData::Crypto(_)
            | api::PaymentMethodData::MandatePayment
<<<<<<< HEAD
            | api::PaymentMethodData::Reward(_)
            | api::PaymentMethodData::Upi(_)
            | api::PaymentMethodData::Voucher(_)
            | api::PaymentMethodData::GiftCard(_) => Err(errors::ConnectorError::NotImplemented(
                utils::get_unimplemented_payment_method_error_message("opayo"),
=======
            | api::PaymentMethodData::Reward
            | api::PaymentMethodData::Upi(_)
            | api::PaymentMethodData::Voucher(_)
            | api::PaymentMethodData::GiftCard(_) => Err(errors::ConnectorError::NotImplemented(
                utils::get_unimplemented_payment_method_error_message("Opayo"),
>>>>>>> 6ab79e6f
            )
            .into()),
        }
    }
}

// Auth Struct
pub struct OpayoAuthType {
    pub(super) api_key: Secret<String>,
}

impl TryFrom<&types::ConnectorAuthType> for OpayoAuthType {
    type Error = error_stack::Report<errors::ConnectorError>;
    fn try_from(auth_type: &types::ConnectorAuthType) -> Result<Self, Self::Error> {
        match auth_type {
            types::ConnectorAuthType::HeaderKey { api_key } => Ok(Self {
                api_key: api_key.to_owned(),
            }),
            _ => Err(errors::ConnectorError::FailedToObtainAuthType.into()),
        }
    }
}
// PaymentsResponse
#[derive(Debug, Clone, Default, Serialize, Deserialize, PartialEq)]
#[serde(rename_all = "lowercase")]
pub enum OpayoPaymentStatus {
    Succeeded,
    Failed,
    #[default]
    Processing,
}

impl From<OpayoPaymentStatus> for enums::AttemptStatus {
    fn from(item: OpayoPaymentStatus) -> Self {
        match item {
            OpayoPaymentStatus::Succeeded => Self::Charged,
            OpayoPaymentStatus::Failed => Self::Failure,
            OpayoPaymentStatus::Processing => Self::Authorizing,
        }
    }
}

#[derive(Default, Debug, Clone, Serialize, Deserialize, PartialEq)]
pub struct OpayoPaymentsResponse {
    status: OpayoPaymentStatus,
    id: String,
    transaction_id: String,
}

impl<F, T>
    TryFrom<types::ResponseRouterData<F, OpayoPaymentsResponse, T, types::PaymentsResponseData>>
    for types::RouterData<F, T, types::PaymentsResponseData>
{
    type Error = error_stack::Report<errors::ConnectorError>;
    fn try_from(
        item: types::ResponseRouterData<F, OpayoPaymentsResponse, T, types::PaymentsResponseData>,
    ) -> Result<Self, Self::Error> {
        Ok(Self {
            status: enums::AttemptStatus::from(item.response.status),
            response: Ok(types::PaymentsResponseData::TransactionResponse {
                resource_id: types::ResponseId::ConnectorTransactionId(
                    item.response.transaction_id.clone(),
                ),
                redirection_data: None,
                mandate_reference: None,
                connector_metadata: None,
                network_txn_id: None,
                connector_response_reference_id: Some(item.response.transaction_id),
            }),
            ..item.data
        })
    }
}

// REFUND :
// Type definition for RefundRequest
#[derive(Default, Debug, Serialize)]
pub struct OpayoRefundRequest {
    pub amount: i64,
}

impl<F> TryFrom<&types::RefundsRouterData<F>> for OpayoRefundRequest {
    type Error = error_stack::Report<errors::ConnectorError>;
    fn try_from(item: &types::RefundsRouterData<F>) -> Result<Self, Self::Error> {
        Ok(Self {
            amount: item.request.refund_amount,
        })
    }
}

// Type definition for Refund Response

#[allow(dead_code)]
#[derive(Debug, Serialize, Default, Deserialize, Clone)]
pub enum RefundStatus {
    Succeeded,
    Failed,
    #[default]
    Processing,
}

impl From<RefundStatus> for enums::RefundStatus {
    fn from(item: RefundStatus) -> Self {
        match item {
            RefundStatus::Succeeded => Self::Success,
            RefundStatus::Failed => Self::Failure,
            RefundStatus::Processing => Self::Pending,
            //TODO: Review mapping
        }
    }
}

#[derive(Default, Debug, Clone, Serialize, Deserialize)]
pub struct RefundResponse {
    id: String,
    status: RefundStatus,
}

impl TryFrom<types::RefundsResponseRouterData<api::Execute, RefundResponse>>
    for types::RefundsRouterData<api::Execute>
{
    type Error = error_stack::Report<errors::ConnectorError>;
    fn try_from(
        item: types::RefundsResponseRouterData<api::Execute, RefundResponse>,
    ) -> Result<Self, Self::Error> {
        Ok(Self {
            response: Ok(types::RefundsResponseData {
                connector_refund_id: item.response.id.to_string(),
                refund_status: enums::RefundStatus::from(item.response.status),
            }),
            ..item.data
        })
    }
}

impl TryFrom<types::RefundsResponseRouterData<api::RSync, RefundResponse>>
    for types::RefundsRouterData<api::RSync>
{
    type Error = error_stack::Report<errors::ConnectorError>;
    fn try_from(
        item: types::RefundsResponseRouterData<api::RSync, RefundResponse>,
    ) -> Result<Self, Self::Error> {
        Ok(Self {
            response: Ok(types::RefundsResponseData {
                connector_refund_id: item.response.id.to_string(),
                refund_status: enums::RefundStatus::from(item.response.status),
            }),
            ..item.data
        })
    }
}

#[derive(Default, Debug, Serialize, Deserialize, PartialEq)]
pub struct OpayoErrorResponse {
    pub status_code: u16,
    pub code: String,
    pub message: String,
    pub reason: Option<String>,
}<|MERGE_RESOLUTION|>--- conflicted
+++ resolved
@@ -49,19 +49,11 @@
             | api::PaymentMethodData::BankTransfer(_)
             | api::PaymentMethodData::Crypto(_)
             | api::PaymentMethodData::MandatePayment
-<<<<<<< HEAD
-            | api::PaymentMethodData::Reward(_)
-            | api::PaymentMethodData::Upi(_)
-            | api::PaymentMethodData::Voucher(_)
-            | api::PaymentMethodData::GiftCard(_) => Err(errors::ConnectorError::NotImplemented(
-                utils::get_unimplemented_payment_method_error_message("opayo"),
-=======
             | api::PaymentMethodData::Reward
             | api::PaymentMethodData::Upi(_)
             | api::PaymentMethodData::Voucher(_)
             | api::PaymentMethodData::GiftCard(_) => Err(errors::ConnectorError::NotImplemented(
                 utils::get_unimplemented_payment_method_error_message("Opayo"),
->>>>>>> 6ab79e6f
             )
             .into()),
         }
