--- conflicted
+++ resolved
@@ -1708,11 +1708,7 @@
     fn handle_response(
         &self,
         data: &types::RetrieveFileRouterData,
-<<<<<<< HEAD
-        _event_builder: Option<&mut ConnectorEvent>,
-=======
-        event_builder: Option<&mut ConnectorEvent>,
->>>>>>> b74435b6
+        event_builder: Option<&mut ConnectorEvent>,
         res: types::Response,
     ) -> CustomResult<
         types::RouterData<
@@ -1723,14 +1719,10 @@
         errors::ConnectorError,
     > {
         let response = res.response;
-<<<<<<< HEAD
-        router_env::logger::info!(connector_response=?response);
-=======
 
         event_builder.map(|event| event.set_response_body(&serde_json::json!({"connector_response_type": "file", "status_code": res.status_code})));
         router_env::logger::info!(connector_response_type=?"file");
 
->>>>>>> b74435b6
         Ok(types::RetrieveFileRouterData {
             response: Ok(types::RetrieveFileResponse {
                 file_data: response.to_vec(),
@@ -1748,10 +1740,7 @@
             .response
             .parse_struct("ErrorResponse")
             .change_context(errors::ConnectorError::ResponseDeserializationFailed)?;
-<<<<<<< HEAD
-=======
-
->>>>>>> b74435b6
+
         event_builder.map(|i| i.set_error_response_body(&response));
         router_env::logger::info!(connector_response=?response);
 
