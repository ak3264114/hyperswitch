pub mod transformers;

use std::fmt::Debug;

use common_utils::{crypto, ext_traits::ByteSliceExt, request::RequestContent};
use diesel_models::enums;
use error_stack::{IntoReport, ResultExt};
use transformers as authorizedotnet;

use crate::{
    configs::settings,
    connector::{
        utils as connector_utils,
        utils::{PaymentsAuthorizeRequestData, PaymentsCompleteAuthorizeRequestData},
    },
    consts,
    core::{
        errors::{self, CustomResult},
        payments,
    },
    events::connector_api_logs::ConnectorEvent,
    headers,
    services::{self, request, ConnectorIntegration, ConnectorValidation},
    types::{
        self,
        api::{self, ConnectorCommon, ConnectorCommonExt, PaymentsCompleteAuthorize},
    },
    utils::BytesExt,
};

#[derive(Debug, Clone)]
pub struct Authorizedotnet;

impl<Flow, Request, Response> ConnectorCommonExt<Flow, Request, Response> for Authorizedotnet
where
    Self: ConnectorIntegration<Flow, Request, Response>,
{
    fn build_headers(
        &self,
        _req: &types::RouterData<Flow, Request, Response>,
        _connectors: &settings::Connectors,
    ) -> CustomResult<Vec<(String, services::request::Maskable<String>)>, errors::ConnectorError>
    {
        Ok(vec![(
            headers::CONTENT_TYPE.to_string(),
            self.get_content_type().to_string().into(),
        )])
    }
}

impl ConnectorCommon for Authorizedotnet {
    fn id(&self) -> &'static str {
        "authorizedotnet"
    }

    fn get_currency_unit(&self) -> api::CurrencyUnit {
        api::CurrencyUnit::Base
    }

    fn common_get_content_type(&self) -> &'static str {
        "application/json"
    }

    fn base_url<'a>(&self, connectors: &'a settings::Connectors) -> &'a str {
        connectors.authorizedotnet.base_url.as_ref()
    }
}

impl ConnectorValidation for Authorizedotnet {
    fn validate_capture_method(
        &self,
        capture_method: Option<enums::CaptureMethod>,
        _pmt: Option<enums::PaymentMethodType>,
    ) -> CustomResult<(), errors::ConnectorError> {
        let capture_method = capture_method.unwrap_or_default();
        match capture_method {
            enums::CaptureMethod::Automatic | enums::CaptureMethod::Manual => Ok(()),
            enums::CaptureMethod::ManualMultiple | enums::CaptureMethod::Scheduled => Err(
                connector_utils::construct_not_supported_error_report(capture_method, self.id()),
            ),
        }
    }
}

impl api::Payment for Authorizedotnet {}
impl api::PaymentAuthorize for Authorizedotnet {}
impl api::PaymentSync for Authorizedotnet {}
impl api::PaymentVoid for Authorizedotnet {}
impl api::PaymentCapture for Authorizedotnet {}
impl api::PaymentSession for Authorizedotnet {}
impl api::ConnectorAccessToken for Authorizedotnet {}
impl api::PaymentToken for Authorizedotnet {}

impl
    ConnectorIntegration<
        api::PaymentMethodToken,
        types::PaymentMethodTokenizationData,
        types::PaymentsResponseData,
    > for Authorizedotnet
{
    // Not Implemented (R)
}

impl ConnectorIntegration<api::Session, types::PaymentsSessionData, types::PaymentsResponseData>
    for Authorizedotnet
{
    // Not Implemented (R)
}

impl ConnectorIntegration<api::AccessTokenAuth, types::AccessTokenRequestData, types::AccessToken>
    for Authorizedotnet
{
    // Not Implemented (R)
}

impl api::MandateSetup for Authorizedotnet {}

impl
    ConnectorIntegration<
        api::SetupMandate,
        types::SetupMandateRequestData,
        types::PaymentsResponseData,
    > for Authorizedotnet
{
    // Issue: #173
    fn build_request(
        &self,
        _req: &types::RouterData<
            api::SetupMandate,
            types::SetupMandateRequestData,
            types::PaymentsResponseData,
        >,
        _connectors: &settings::Connectors,
    ) -> CustomResult<Option<services::Request>, errors::ConnectorError> {
        Err(errors::ConnectorError::NotImplemented(
            "Setup Mandate flow for Authorizedotnet".to_string(),
        )
        .into())
    }
}

impl ConnectorIntegration<api::Capture, types::PaymentsCaptureData, types::PaymentsResponseData>
    for Authorizedotnet
{
    fn get_headers(
        &self,
        req: &types::PaymentsCaptureRouterData,
        connectors: &settings::Connectors,
    ) -> CustomResult<Vec<(String, request::Maskable<String>)>, errors::ConnectorError> {
        self.build_headers(req, connectors)
    }

    fn get_content_type(&self) -> &'static str {
        self.common_get_content_type()
    }

    fn get_url(
        &self,
        _req: &types::PaymentsCaptureRouterData,
        connectors: &settings::Connectors,
    ) -> CustomResult<String, errors::ConnectorError> {
        Ok(self.base_url(connectors).to_string())
    }
    fn get_request_body(
        &self,
        req: &types::PaymentsCaptureRouterData,
        _connectors: &settings::Connectors,
    ) -> CustomResult<RequestContent, errors::ConnectorError> {
        let connector_router_data = authorizedotnet::AuthorizedotnetRouterData::try_from((
            &self.get_currency_unit(),
            req.request.currency,
            req.request.amount_to_capture,
            req,
        ))?;
        let connector_req =
            authorizedotnet::CancelOrCaptureTransactionRequest::try_from(&connector_router_data)?;

        Ok(RequestContent::Json(Box::new(connector_req)))
    }

    fn build_request(
        &self,
        req: &types::PaymentsCaptureRouterData,
        connectors: &settings::Connectors,
    ) -> CustomResult<Option<services::Request>, errors::ConnectorError> {
        Ok(Some(
            services::RequestBuilder::new()
                .method(services::Method::Post)
                .url(&types::PaymentsCaptureType::get_url(self, req, connectors)?)
                .attach_default_headers()
                .headers(types::PaymentsCaptureType::get_headers(
                    self, req, connectors,
                )?)
                .set_body(types::PaymentsCaptureType::get_request_body(
                    self, req, connectors,
                )?)
                .build(),
        ))
    }

    fn handle_response(
        &self,
        data: &types::PaymentsCaptureRouterData,
        event_builder: Option<&mut ConnectorEvent>,
        res: types::Response,
    ) -> CustomResult<types::PaymentsCaptureRouterData, errors::ConnectorError> {
        use bytes::Buf;

        // Handle the case where response bytes contains U+FEFF (BOM) character sent by connector
        let encoding = encoding_rs::UTF_8;
        let intermediate_response = encoding.decode_with_bom_removal(res.response.chunk());
        let intermediate_response =
            bytes::Bytes::copy_from_slice(intermediate_response.0.as_bytes());

        let response: authorizedotnet::AuthorizedotnetPaymentsResponse = intermediate_response
            .parse_struct("AuthorizedotnetPaymentsResponse")
            .change_context(errors::ConnectorError::ResponseDeserializationFailed)?;
<<<<<<< HEAD
        event_builder.map(|i| i.set_response_body(&response));
        router_env::logger::info!(connector_response=?response);
        types::RouterData::try_from(types::ResponseRouterData {
            response,
            data: data.clone(),
            http_code: res.status_code,
        })
=======

        event_builder.map(|i| i.set_response_body(&response));
        router_env::logger::info!(connector_response=?response);

        types::RouterData::try_from((
            types::ResponseRouterData {
                response,
                data: data.clone(),
                http_code: res.status_code,
            },
            true,
        ))
>>>>>>> b74435b6
    }

    fn get_error_response(
        &self,
        res: types::Response,
        event_builder: Option<&mut ConnectorEvent>,
    ) -> CustomResult<types::ErrorResponse, errors::ConnectorError> {
        get_error_response(res, event_builder)
    }
}

impl ConnectorIntegration<api::PSync, types::PaymentsSyncData, types::PaymentsResponseData>
    for Authorizedotnet
{
    fn get_headers(
        &self,
        req: &types::PaymentsSyncRouterData,
        connectors: &settings::Connectors,
    ) -> CustomResult<Vec<(String, request::Maskable<String>)>, errors::ConnectorError> {
        // This connector does not require an auth header, the authentication details are sent in the request body
        self.build_headers(req, connectors)
    }

    fn get_content_type(&self) -> &'static str {
        self.common_get_content_type()
    }

    fn get_url(
        &self,
        _req: &types::PaymentsSyncRouterData,
        connectors: &settings::Connectors,
    ) -> CustomResult<String, errors::ConnectorError> {
        Ok(self.base_url(connectors).to_string())
    }

    fn get_request_body(
        &self,
        req: &types::PaymentsSyncRouterData,
        _connectors: &settings::Connectors,
    ) -> CustomResult<RequestContent, errors::ConnectorError> {
        let connector_req = authorizedotnet::AuthorizedotnetCreateSyncRequest::try_from(req)?;

        Ok(RequestContent::Json(Box::new(connector_req)))
    }

    fn build_request(
        &self,
        req: &types::PaymentsSyncRouterData,
        connectors: &settings::Connectors,
    ) -> CustomResult<Option<services::Request>, errors::ConnectorError> {
        let request = services::RequestBuilder::new()
            .method(services::Method::Post)
            .url(&types::PaymentsSyncType::get_url(self, req, connectors)?)
            .attach_default_headers()
            .headers(types::PaymentsSyncType::get_headers(self, req, connectors)?)
            .set_body(types::PaymentsSyncType::get_request_body(
                self, req, connectors,
            )?)
            .build();
        Ok(Some(request))
    }

    fn handle_response(
        &self,
        data: &types::PaymentsSyncRouterData,
        event_builder: Option<&mut ConnectorEvent>,
        res: types::Response,
    ) -> CustomResult<types::PaymentsSyncRouterData, errors::ConnectorError> {
        use bytes::Buf;

        // Handle the case where response bytes contains U+FEFF (BOM) character sent by connector
        let encoding = encoding_rs::UTF_8;
        let intermediate_response = encoding.decode_with_bom_removal(res.response.chunk());
        let intermediate_response =
            bytes::Bytes::copy_from_slice(intermediate_response.0.as_bytes());

        let response: authorizedotnet::AuthorizedotnetSyncResponse = intermediate_response
            .parse_struct("AuthorizedotnetSyncResponse")
            .change_context(errors::ConnectorError::ResponseDeserializationFailed)?;
        event_builder.map(|i| i.set_response_body(&response));
        router_env::logger::info!(connector_response=?response);
        types::RouterData::try_from(types::ResponseRouterData {
            response,
            data: data.clone(),
            http_code: res.status_code,
        })
    }

    fn get_error_response(
        &self,
        res: types::Response,
        event_builder: Option<&mut ConnectorEvent>,
    ) -> CustomResult<types::ErrorResponse, errors::ConnectorError> {
        get_error_response(res, event_builder)
    }
}

impl ConnectorIntegration<api::Authorize, types::PaymentsAuthorizeData, types::PaymentsResponseData>
    for Authorizedotnet
{
    fn get_headers(
        &self,
        req: &types::PaymentsAuthorizeRouterData,
        connectors: &settings::Connectors,
    ) -> CustomResult<Vec<(String, request::Maskable<String>)>, errors::ConnectorError> {
        // This connector does not require an auth header, the authentication details are sent in the request body
        self.build_headers(req, connectors)
    }

    fn get_content_type(&self) -> &'static str {
        self.common_get_content_type()
    }

    fn get_url(
        &self,
        _req: &types::PaymentsAuthorizeRouterData,
        connectors: &settings::Connectors,
    ) -> CustomResult<String, errors::ConnectorError> {
        Ok(self.base_url(connectors).to_string())
    }

    fn get_request_body(
        &self,
        req: &types::PaymentsAuthorizeRouterData,
        _connectors: &settings::Connectors,
    ) -> CustomResult<RequestContent, errors::ConnectorError> {
        let connector_router_data = authorizedotnet::AuthorizedotnetRouterData::try_from((
            &self.get_currency_unit(),
            req.request.currency,
            req.request.amount,
            req,
        ))?;
        let connector_req =
            authorizedotnet::CreateTransactionRequest::try_from(&connector_router_data)?;
        Ok(RequestContent::Json(Box::new(connector_req)))
    }

    fn build_request(
        &self,
        req: &types::RouterData<
            api::Authorize,
            types::PaymentsAuthorizeData,
            types::PaymentsResponseData,
        >,
        connectors: &settings::Connectors,
    ) -> CustomResult<Option<services::Request>, errors::ConnectorError> {
        Ok(Some(
            services::RequestBuilder::new()
                .method(services::Method::Post)
                .url(&types::PaymentsAuthorizeType::get_url(
                    self, req, connectors,
                )?)
                .attach_default_headers()
                .headers(types::PaymentsAuthorizeType::get_headers(
                    self, req, connectors,
                )?)
                .set_body(types::PaymentsAuthorizeType::get_request_body(
                    self, req, connectors,
                )?)
                .build(),
        ))
    }

    fn handle_response(
        &self,
        data: &types::PaymentsAuthorizeRouterData,
        event_builder: Option<&mut ConnectorEvent>,
        res: types::Response,
    ) -> CustomResult<types::PaymentsAuthorizeRouterData, errors::ConnectorError> {
        use bytes::Buf;

        // Handle the case where response bytes contains U+FEFF (BOM) character sent by connector
        let encoding = encoding_rs::UTF_8;
        let intermediate_response = encoding.decode_with_bom_removal(res.response.chunk());
        let intermediate_response =
            bytes::Bytes::copy_from_slice(intermediate_response.0.as_bytes());

        let response: authorizedotnet::AuthorizedotnetPaymentsResponse = intermediate_response
            .parse_struct("AuthorizedotnetPaymentsResponse")
            .change_context(errors::ConnectorError::ResponseDeserializationFailed)?;
<<<<<<< HEAD
        event_builder.map(|i| i.set_response_body(&response));
        router_env::logger::info!(connector_response=?response);
        types::RouterData::try_from(types::ResponseRouterData {
            response,
            data: data.clone(),
            http_code: res.status_code,
        })
=======

        event_builder.map(|i| i.set_response_body(&response));
        router_env::logger::info!(connector_response=?response);

        types::RouterData::try_from((
            types::ResponseRouterData {
                response,
                data: data.clone(),
                http_code: res.status_code,
            },
            data.request.is_auto_capture()?,
        ))
>>>>>>> b74435b6
    }

    fn get_error_response(
        &self,
        res: types::Response,
        event_builder: Option<&mut ConnectorEvent>,
    ) -> CustomResult<types::ErrorResponse, errors::ConnectorError> {
        get_error_response(res, event_builder)
    }
}

impl ConnectorIntegration<api::Void, types::PaymentsCancelData, types::PaymentsResponseData>
    for Authorizedotnet
{
    fn get_headers(
        &self,
        req: &types::PaymentsCancelRouterData,
        connectors: &settings::Connectors,
    ) -> CustomResult<Vec<(String, request::Maskable<String>)>, errors::ConnectorError> {
        self.build_headers(req, connectors)
    }

    fn get_content_type(&self) -> &'static str {
        self.common_get_content_type()
    }

    fn get_url(
        &self,
        _req: &types::PaymentsCancelRouterData,
        connectors: &settings::Connectors,
    ) -> CustomResult<String, errors::ConnectorError> {
        Ok(self.base_url(connectors).to_string())
    }

    fn get_request_body(
        &self,
        req: &types::PaymentsCancelRouterData,
        _connectors: &settings::Connectors,
    ) -> CustomResult<RequestContent, errors::ConnectorError> {
        let connector_req = authorizedotnet::CancelOrCaptureTransactionRequest::try_from(req)?;

        Ok(RequestContent::Json(Box::new(connector_req)))
    }
    fn build_request(
        &self,
        req: &types::PaymentsCancelRouterData,
        connectors: &settings::Connectors,
    ) -> CustomResult<Option<services::Request>, errors::ConnectorError> {
        Ok(Some(
            services::RequestBuilder::new()
                .method(services::Method::Post)
                .url(&types::PaymentsVoidType::get_url(self, req, connectors)?)
                .attach_default_headers()
                .headers(types::PaymentsVoidType::get_headers(self, req, connectors)?)
                .set_body(types::PaymentsVoidType::get_request_body(
                    self, req, connectors,
                )?)
                .build(),
        ))
    }

    fn handle_response(
        &self,
        data: &types::PaymentsCancelRouterData,
        event_builder: Option<&mut ConnectorEvent>,
        res: types::Response,
    ) -> CustomResult<types::PaymentsCancelRouterData, errors::ConnectorError> {
        use bytes::Buf;

        // Handle the case where response bytes contains U+FEFF (BOM) character sent by connector
        let encoding = encoding_rs::UTF_8;
        let intermediate_response = encoding.decode_with_bom_removal(res.response.chunk());
        let intermediate_response =
            bytes::Bytes::copy_from_slice(intermediate_response.0.as_bytes());

        let response: authorizedotnet::AuthorizedotnetVoidResponse = intermediate_response
            .parse_struct("AuthorizedotnetPaymentsResponse")
            .change_context(errors::ConnectorError::ResponseDeserializationFailed)?;
        event_builder.map(|i| i.set_response_body(&response));
        router_env::logger::info!(connector_response=?response);
        types::RouterData::try_from(types::ResponseRouterData {
            response,
            data: data.clone(),
            http_code: res.status_code,
        })
    }

    fn get_error_response(
        &self,
        res: types::Response,
        event_builder: Option<&mut ConnectorEvent>,
    ) -> CustomResult<types::ErrorResponse, errors::ConnectorError> {
        get_error_response(res, event_builder)
    }
}

impl api::Refund for Authorizedotnet {}
impl api::RefundExecute for Authorizedotnet {}
impl api::RefundSync for Authorizedotnet {}

impl ConnectorIntegration<api::Execute, types::RefundsData, types::RefundsResponseData>
    for Authorizedotnet
{
    fn get_headers(
        &self,
        req: &types::RefundsRouterData<api::Execute>,
        connectors: &settings::Connectors,
    ) -> CustomResult<Vec<(String, request::Maskable<String>)>, errors::ConnectorError> {
        // This connector does not require an auth header, the authentication details are sent in the request body
        self.build_headers(req, connectors)
    }

    fn get_content_type(&self) -> &'static str {
        self.common_get_content_type()
    }

    fn get_url(
        &self,
        _req: &types::RefundsRouterData<api::Execute>,
        connectors: &settings::Connectors,
    ) -> CustomResult<String, errors::ConnectorError> {
        Ok(self.base_url(connectors).to_string())
    }

    fn get_request_body(
        &self,
        req: &types::RefundsRouterData<api::Execute>,
        _connectors: &settings::Connectors,
    ) -> CustomResult<RequestContent, errors::ConnectorError> {
        let connector_router_data = authorizedotnet::AuthorizedotnetRouterData::try_from((
            &self.get_currency_unit(),
            req.request.currency,
            req.request.refund_amount,
            req,
        ))?;
        let connector_req = authorizedotnet::CreateRefundRequest::try_from(&connector_router_data)?;

        Ok(RequestContent::Json(Box::new(connector_req)))
    }

    fn build_request(
        &self,
        req: &types::RefundsRouterData<api::Execute>,
        connectors: &settings::Connectors,
    ) -> CustomResult<Option<services::Request>, errors::ConnectorError> {
        let request = services::RequestBuilder::new()
            .method(services::Method::Post)
            .url(&types::RefundExecuteType::get_url(self, req, connectors)?)
            .attach_default_headers()
            .headers(types::RefundExecuteType::get_headers(
                self, req, connectors,
            )?)
            .set_body(types::RefundExecuteType::get_request_body(
                self, req, connectors,
            )?)
            .build();
        Ok(Some(request))
    }

    fn handle_response(
        &self,
        data: &types::RefundsRouterData<api::Execute>,
        event_builder: Option<&mut ConnectorEvent>,
        res: types::Response,
    ) -> CustomResult<types::RefundsRouterData<api::Execute>, errors::ConnectorError> {
        use bytes::Buf;

        // Handle the case where response bytes contains U+FEFF (BOM) character sent by connector
        let encoding = encoding_rs::UTF_8;
        let intermediate_response = encoding.decode_with_bom_removal(res.response.chunk());
        let intermediate_response =
            bytes::Bytes::copy_from_slice(intermediate_response.0.as_bytes());

        let response: authorizedotnet::AuthorizedotnetRefundResponse = intermediate_response
            .parse_struct("AuthorizedotnetRefundResponse")
            .change_context(errors::ConnectorError::ResponseDeserializationFailed)?;
        event_builder.map(|i| i.set_response_body(&response));
        router_env::logger::info!(connector_response=?response);
        types::RouterData::try_from(types::ResponseRouterData {
            response,
            data: data.clone(),
            http_code: res.status_code,
        })
    }

    fn get_error_response(
        &self,
        res: types::Response,
        event_builder: Option<&mut ConnectorEvent>,
    ) -> CustomResult<types::ErrorResponse, errors::ConnectorError> {
        get_error_response(res, event_builder)
    }
}

impl ConnectorIntegration<api::RSync, types::RefundsData, types::RefundsResponseData>
    for Authorizedotnet
{
    fn get_headers(
        &self,
        req: &types::RefundsRouterData<api::RSync>,
        connectors: &settings::Connectors,
    ) -> CustomResult<Vec<(String, request::Maskable<String>)>, errors::ConnectorError> {
        // This connector does not require an auth header, the authentication details are sent in the request body
        self.build_headers(req, connectors)
    }

    fn get_content_type(&self) -> &'static str {
        self.common_get_content_type()
    }

    fn get_url(
        &self,
        _req: &types::RefundsRouterData<api::RSync>,
        connectors: &settings::Connectors,
    ) -> CustomResult<String, errors::ConnectorError> {
        Ok(self.base_url(connectors).to_string())
    }

    fn get_request_body(
        &self,
        req: &types::RefundsRouterData<api::RSync>,
        _connectors: &settings::Connectors,
    ) -> CustomResult<RequestContent, errors::ConnectorError> {
        let connector_router_data = authorizedotnet::AuthorizedotnetRouterData::try_from((
            &self.get_currency_unit(),
            req.request.currency,
            req.request.refund_amount,
            req,
        ))?;
        let connector_req =
            authorizedotnet::AuthorizedotnetCreateSyncRequest::try_from(&connector_router_data)?;

        Ok(RequestContent::Json(Box::new(connector_req)))
    }

    fn build_request(
        &self,
        req: &types::RefundsRouterData<api::RSync>,
        connectors: &settings::Connectors,
    ) -> CustomResult<Option<services::Request>, errors::ConnectorError> {
        let request = services::RequestBuilder::new()
            .method(services::Method::Post)
            .url(&types::RefundSyncType::get_url(self, req, connectors)?)
            .attach_default_headers()
            .headers(types::RefundSyncType::get_headers(self, req, connectors)?)
            .set_body(types::RefundSyncType::get_request_body(
                self, req, connectors,
            )?)
            .build();
        Ok(Some(request))
    }

    fn handle_response(
        &self,
        data: &types::RefundsRouterData<api::RSync>,
        event_builder: Option<&mut ConnectorEvent>,
        res: types::Response,
    ) -> CustomResult<types::RefundsRouterData<api::RSync>, errors::ConnectorError> {
        use bytes::Buf;

        // Handle the case where response bytes contains U+FEFF (BOM) character sent by connector
        let encoding = encoding_rs::UTF_8;
        let intermediate_response = encoding.decode_with_bom_removal(res.response.chunk());
        let intermediate_response =
            bytes::Bytes::copy_from_slice(intermediate_response.0.as_bytes());

        let response: authorizedotnet::AuthorizedotnetSyncResponse = intermediate_response
            .parse_struct("AuthorizedotnetSyncResponse")
            .change_context(errors::ConnectorError::ResponseDeserializationFailed)?;
        event_builder.map(|i| i.set_response_body(&response));
        router_env::logger::info!(connector_response=?response);
        types::RouterData::try_from(types::ResponseRouterData {
            response,
            data: data.clone(),
            http_code: res.status_code,
        })
    }

    fn get_error_response(
        &self,
        res: types::Response,
        event_builder: Option<&mut ConnectorEvent>,
    ) -> CustomResult<types::ErrorResponse, errors::ConnectorError> {
        get_error_response(res, event_builder)
    }
}

impl PaymentsCompleteAuthorize for Authorizedotnet {}

impl
    ConnectorIntegration<
        api::CompleteAuthorize,
        types::CompleteAuthorizeData,
        types::PaymentsResponseData,
    > for Authorizedotnet
{
    fn get_headers(
        &self,
        req: &types::PaymentsCompleteAuthorizeRouterData,
        connectors: &settings::Connectors,
    ) -> CustomResult<Vec<(String, request::Maskable<String>)>, errors::ConnectorError> {
        self.build_headers(req, connectors)
    }

    fn get_content_type(&self) -> &'static str {
        self.common_get_content_type()
    }

    fn get_url(
        &self,
        _req: &types::PaymentsCompleteAuthorizeRouterData,
        connectors: &settings::Connectors,
    ) -> CustomResult<String, errors::ConnectorError> {
        Ok(self.base_url(connectors).to_string())
    }
    fn get_request_body(
        &self,
        req: &types::PaymentsCompleteAuthorizeRouterData,
        _connectors: &settings::Connectors,
    ) -> CustomResult<RequestContent, errors::ConnectorError> {
        let connector_router_data = authorizedotnet::AuthorizedotnetRouterData::try_from((
            &self.get_currency_unit(),
            req.request.currency,
            req.request.amount,
            req,
        ))?;
        let connector_req =
            authorizedotnet::PaypalConfirmRequest::try_from(&connector_router_data)?;

        Ok(RequestContent::Json(Box::new(connector_req)))
    }

    fn build_request(
        &self,
        req: &types::PaymentsCompleteAuthorizeRouterData,
        connectors: &settings::Connectors,
    ) -> CustomResult<Option<services::Request>, errors::ConnectorError> {
        Ok(Some(
            services::RequestBuilder::new()
                .method(services::Method::Post)
                .url(&types::PaymentsCompleteAuthorizeType::get_url(
                    self, req, connectors,
                )?)
                .attach_default_headers()
                .headers(types::PaymentsCompleteAuthorizeType::get_headers(
                    self, req, connectors,
                )?)
                .set_body(types::PaymentsCompleteAuthorizeType::get_request_body(
                    self, req, connectors,
                )?)
                .build(),
        ))
    }

    fn handle_response(
        &self,
        data: &types::PaymentsCompleteAuthorizeRouterData,
        event_builder: Option<&mut ConnectorEvent>,
        res: types::Response,
    ) -> CustomResult<types::PaymentsCompleteAuthorizeRouterData, errors::ConnectorError> {
        use bytes::Buf;

        // Handle the case where response bytes contains U+FEFF (BOM) character sent by connector
        let encoding = encoding_rs::UTF_8;
        let intermediate_response = encoding.decode_with_bom_removal(res.response.chunk());
        let intermediate_response =
            bytes::Bytes::copy_from_slice(intermediate_response.0.as_bytes());

        let response: authorizedotnet::AuthorizedotnetPaymentsResponse = intermediate_response
            .parse_struct("AuthorizedotnetPaymentsResponse")
            .change_context(errors::ConnectorError::ResponseDeserializationFailed)?;
        event_builder.map(|i| i.set_response_body(&response));
        router_env::logger::info!(connector_response=?response);
<<<<<<< HEAD
        types::RouterData::try_from(types::ResponseRouterData {
            response,
            data: data.clone(),
            http_code: res.status_code,
        })
=======
        types::RouterData::try_from((
            types::ResponseRouterData {
                response,
                data: data.clone(),
                http_code: res.status_code,
            },
            data.request.is_auto_capture()?,
        ))
>>>>>>> b74435b6
    }

    fn get_error_response(
        &self,
        res: types::Response,
        event_builder: Option<&mut ConnectorEvent>,
    ) -> CustomResult<types::ErrorResponse, errors::ConnectorError> {
        get_error_response(res, event_builder)
    }
}

#[async_trait::async_trait]
impl api::IncomingWebhook for Authorizedotnet {
    fn get_webhook_source_verification_algorithm(
        &self,
        _request: &api::IncomingWebhookRequestDetails<'_>,
    ) -> CustomResult<Box<dyn crypto::VerifySignature + Send>, errors::ConnectorError> {
        Ok(Box::new(crypto::HmacSha512))
    }

    fn get_webhook_source_verification_signature(
        &self,
        request: &api::IncomingWebhookRequestDetails<'_>,
        _connector_webhook_secrets: &api_models::webhooks::ConnectorWebhookSecrets,
    ) -> CustomResult<Vec<u8>, errors::ConnectorError> {
        let security_header = request
            .headers
            .get("X-ANET-Signature")
            .map(|header_value| {
                header_value
                    .to_str()
                    .map(String::from)
                    .map_err(|_| errors::ConnectorError::WebhookSignatureNotFound)
                    .into_report()
            })
            .ok_or(errors::ConnectorError::WebhookSignatureNotFound)
            .into_report()??
            .to_lowercase();
        let (_, sig_value) = security_header
            .split_once('=')
            .ok_or(errors::ConnectorError::WebhookSourceVerificationFailed)
            .into_report()?;
        hex::decode(sig_value)
            .into_report()
            .change_context(errors::ConnectorError::WebhookSignatureNotFound)
    }

    fn get_webhook_source_verification_message(
        &self,
        request: &api::IncomingWebhookRequestDetails<'_>,
        _merchant_id: &str,
        _connector_webhook_secrets: &api_models::webhooks::ConnectorWebhookSecrets,
    ) -> CustomResult<Vec<u8>, errors::ConnectorError> {
        Ok(request.body.to_vec())
    }

    fn get_webhook_object_reference_id(
        &self,
        request: &api::IncomingWebhookRequestDetails<'_>,
    ) -> CustomResult<api_models::webhooks::ObjectReferenceId, errors::ConnectorError> {
        let details: authorizedotnet::AuthorizedotnetWebhookObjectId = request
            .body
            .parse_struct("AuthorizedotnetWebhookObjectId")
            .change_context(errors::ConnectorError::WebhookReferenceIdNotFound)?;
        match details.event_type {
            authorizedotnet::AuthorizedotnetWebhookEvent::RefundCreated => {
                Ok(api_models::webhooks::ObjectReferenceId::RefundId(
                    api_models::webhooks::RefundIdType::ConnectorRefundId(
                        authorizedotnet::get_trans_id(&details)?,
                    ),
                ))
            }
            _ => Ok(api_models::webhooks::ObjectReferenceId::PaymentId(
                api_models::payments::PaymentIdType::ConnectorTransactionId(
                    authorizedotnet::get_trans_id(&details)?,
                ),
            )),
        }
    }

    fn get_webhook_event_type(
        &self,
        request: &api::IncomingWebhookRequestDetails<'_>,
    ) -> CustomResult<api::IncomingWebhookEvent, errors::ConnectorError> {
        let details: authorizedotnet::AuthorizedotnetWebhookEventType = request
            .body
            .parse_struct("AuthorizedotnetWebhookEventType")
            .change_context(errors::ConnectorError::WebhookEventTypeNotFound)?;
        Ok(api::IncomingWebhookEvent::from(details.event_type))
    }

    fn get_webhook_resource_object(
        &self,
        request: &api::IncomingWebhookRequestDetails<'_>,
    ) -> CustomResult<Box<dyn masking::ErasedMaskSerialize>, errors::ConnectorError> {
        let payload: authorizedotnet::AuthorizedotnetWebhookObjectId = request
            .body
            .parse_struct("AuthorizedotnetWebhookObjectId")
            .change_context(errors::ConnectorError::WebhookResourceObjectNotFound)?;

        Ok(Box::new(
            authorizedotnet::AuthorizedotnetSyncResponse::try_from(payload)?,
        ))
    }
}

#[inline]
fn get_error_response(
    types::Response {
        response,
        status_code,
        ..
    }: types::Response,
    event_builder: Option<&mut ConnectorEvent>,
) -> CustomResult<types::ErrorResponse, errors::ConnectorError> {
    let response: authorizedotnet::AuthorizedotnetPaymentsResponse = response
        .parse_struct("AuthorizedotnetPaymentsResponse")
        .change_context(errors::ConnectorError::ResponseDeserializationFailed)?;

    event_builder.map(|i| i.set_error_response_body(&response));
    router_env::logger::info!(connector_response=?response);

    match response.transaction_response {
        Some(authorizedotnet::TransactionResponse::AuthorizedotnetTransactionResponse(
            payment_response,
        )) => Ok(payment_response
            .errors
            .and_then(|errors| {
                errors.into_iter().next().map(|error| types::ErrorResponse {
                    code: error.error_code,
                    message: error.error_text.to_owned(),
                    reason: Some(error.error_text),
                    status_code,
                    attempt_status: None,
                    connector_transaction_id: None,
                })
            })
            .unwrap_or_else(|| types::ErrorResponse {
                code: consts::NO_ERROR_CODE.to_string(), // authorizedotnet sends 200 in case of bad request so this are hard coded to NO_ERROR_CODE and NO_ERROR_MESSAGE
                message: consts::NO_ERROR_MESSAGE.to_string(),
                reason: None,
                status_code,
                attempt_status: None,
                connector_transaction_id: None,
            })),
        Some(authorizedotnet::TransactionResponse::AuthorizedotnetTransactionResponseError(_))
        | None => {
            let message = &response
                .messages
                .message
                .first()
                .ok_or(errors::ConnectorError::ResponseDeserializationFailed)?
                .text;
            Ok(types::ErrorResponse {
                code: consts::NO_ERROR_CODE.to_string(),
                message: message.to_string(),
                reason: Some(message.to_string()),
                status_code,
                attempt_status: None,
                connector_transaction_id: None,
            })
        }
    }
}

impl services::ConnectorRedirectResponse for Authorizedotnet {
    fn get_flow_type(
        &self,
        _query_params: &str,
        _json_payload: Option<serde_json::Value>,
        action: services::PaymentAction,
    ) -> CustomResult<payments::CallConnectorAction, errors::ConnectorError> {
        match action {
            services::PaymentAction::PSync | services::PaymentAction::CompleteAuthorize => {
                Ok(payments::CallConnectorAction::Trigger)
            }
        }
    }
}<|MERGE_RESOLUTION|>--- conflicted
+++ resolved
@@ -215,15 +215,6 @@
         let response: authorizedotnet::AuthorizedotnetPaymentsResponse = intermediate_response
             .parse_struct("AuthorizedotnetPaymentsResponse")
             .change_context(errors::ConnectorError::ResponseDeserializationFailed)?;
-<<<<<<< HEAD
-        event_builder.map(|i| i.set_response_body(&response));
-        router_env::logger::info!(connector_response=?response);
-        types::RouterData::try_from(types::ResponseRouterData {
-            response,
-            data: data.clone(),
-            http_code: res.status_code,
-        })
-=======
 
         event_builder.map(|i| i.set_response_body(&response));
         router_env::logger::info!(connector_response=?response);
@@ -236,7 +227,6 @@
             },
             true,
         ))
->>>>>>> b74435b6
     }
 
     fn get_error_response(
@@ -417,15 +407,6 @@
         let response: authorizedotnet::AuthorizedotnetPaymentsResponse = intermediate_response
             .parse_struct("AuthorizedotnetPaymentsResponse")
             .change_context(errors::ConnectorError::ResponseDeserializationFailed)?;
-<<<<<<< HEAD
-        event_builder.map(|i| i.set_response_body(&response));
-        router_env::logger::info!(connector_response=?response);
-        types::RouterData::try_from(types::ResponseRouterData {
-            response,
-            data: data.clone(),
-            http_code: res.status_code,
-        })
-=======
 
         event_builder.map(|i| i.set_response_body(&response));
         router_env::logger::info!(connector_response=?response);
@@ -438,7 +419,6 @@
             },
             data.request.is_auto_capture()?,
         ))
->>>>>>> b74435b6
     }
 
     fn get_error_response(
@@ -812,13 +792,6 @@
             .change_context(errors::ConnectorError::ResponseDeserializationFailed)?;
         event_builder.map(|i| i.set_response_body(&response));
         router_env::logger::info!(connector_response=?response);
-<<<<<<< HEAD
-        types::RouterData::try_from(types::ResponseRouterData {
-            response,
-            data: data.clone(),
-            http_code: res.status_code,
-        })
-=======
         types::RouterData::try_from((
             types::ResponseRouterData {
                 response,
@@ -827,7 +800,6 @@
             },
             data.request.is_auto_capture()?,
         ))
->>>>>>> b74435b6
     }
 
     fn get_error_response(
