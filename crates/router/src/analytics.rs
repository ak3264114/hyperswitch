--- conflicted
+++ resolved
@@ -90,15 +90,14 @@
                             .route(web::post().to(get_api_events_metrics)),
                     )
                     .service(
-<<<<<<< HEAD
                         web::resource("search").route(web::post().to(get_global_search_results)),
                     )
                     .service(
                         web::resource("search/{domain}").route(web::post().to(get_search_results)),
-=======
+                    )
+                    .service(
                         web::resource("filters/disputes")
                             .route(web::post().to(get_dispute_filters)),
->>>>>>> 75c633fc
                     )
             }
             route
@@ -595,7 +594,6 @@
         .await
     }
 
-<<<<<<< HEAD
     pub async fn get_global_search_results(
         state: web::Data<AppState>,
         req: actix_web::HttpRequest,
@@ -641,7 +639,16 @@
                     &auth.merchant_account.merchant_id,
                     &state.conf.opensearch_config.host,
                     SearchIndex::PaymentAttempts,
-=======
+                )
+                .await
+                .map(ApplicationResponse::Json)
+            },
+            &auth::JWTAuth(Permission::Analytics),
+            api_locking::LockAction::NotApplicable,
+        ))
+        .await
+    }
+
     pub async fn get_dispute_filters(
         state: web::Data<AppState>,
         req: actix_web::HttpRequest,
@@ -658,7 +665,6 @@
                     &state.pool,
                     req,
                     &auth.merchant_account.merchant_id,
->>>>>>> 75c633fc
                 )
                 .await
                 .map(ApplicationResponse::Json)
