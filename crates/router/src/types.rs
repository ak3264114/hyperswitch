// FIXME: Why were these data types grouped this way?
//
// Folder `types` is strange for Rust ecosystem, nevertheless it might be okay.
// But folder `enum` is even more strange I unlikely okay. Why should not we introduce folders `type`, `structs` and `traits`? :)
// Is it better to split data types according to business logic instead.
// For example, customers/address/dispute/mandate is "models".
// Separation of concerns instead of separation of forms.

pub mod api;
pub mod storage;
pub mod transformers;

pub use api_models::enums::Connector;
use common_utils::{pii, pii::Email};
use error_stack::{IntoReport, ResultExt};

use self::{api::payments, storage::enums as storage_enums};
pub use crate::core::payments::PaymentAddress;
use crate::{
    core::{errors, payments::operations::Flow},
    services,
};

pub type PaymentsAuthorizeRouterData =
    RouterData<api::Authorize, PaymentsAuthorizeData, PaymentsResponseData>;
pub type PaymentsAuthorizeSessionTokenRouterData =
    RouterData<api::AuthorizeSessionToken, AuthorizeSessionTokenData, PaymentsResponseData>;
pub type PaymentsCompleteAuthorizeRouterData =
    RouterData<api::CompleteAuthorize, CompleteAuthorizeData, PaymentsResponseData>;
pub type PaymentsInitRouterData =
    RouterData<api::InitPayment, PaymentsAuthorizeData, PaymentsResponseData>;
pub type PaymentsSyncRouterData = RouterData<api::PSync, PaymentsSyncData, PaymentsResponseData>;
pub type PaymentsCaptureRouterData =
    RouterData<api::Capture, PaymentsCaptureData, PaymentsResponseData>;
pub type PaymentsCancelRouterData = RouterData<api::Void, PaymentsCancelData, PaymentsResponseData>;
pub type PaymentsSessionRouterData =
    RouterData<api::Session, PaymentsSessionData, PaymentsResponseData>;
pub type RefundsRouterData<F> = RouterData<F, RefundsData, RefundsResponseData>;
pub type RefundExecuteRouterData = RouterData<api::Execute, RefundsData, RefundsResponseData>;
pub type RefundSyncRouterData = RouterData<api::RSync, RefundsData, RefundsResponseData>;
pub type TokenizationRouterData =
    RouterData<api::PaymentMethodToken, PaymentMethodTokenizationData, PaymentsResponseData>;
pub type ConnectorCustomerRouterData =
    RouterData<api::CreateConnectorCustomer, ConnectorCustomerData, PaymentsResponseData>;

pub type RefreshTokenRouterData =
    RouterData<api::AccessTokenAuth, AccessTokenRequestData, AccessToken>;

pub type PaymentsResponseRouterData<R> =
    ResponseRouterData<api::Authorize, R, PaymentsAuthorizeData, PaymentsResponseData>;
pub type PaymentsCancelResponseRouterData<R> =
    ResponseRouterData<api::Void, R, PaymentsCancelData, PaymentsResponseData>;
pub type PaymentsSyncResponseRouterData<R> =
    ResponseRouterData<api::PSync, R, PaymentsSyncData, PaymentsResponseData>;
pub type PaymentsSessionResponseRouterData<R> =
    ResponseRouterData<api::Session, R, PaymentsSessionData, PaymentsResponseData>;
pub type PaymentsInitResponseRouterData<R> =
    ResponseRouterData<api::InitPayment, R, PaymentsAuthorizeData, PaymentsResponseData>;
pub type PaymentsCaptureResponseRouterData<R> =
    ResponseRouterData<api::Capture, R, PaymentsCaptureData, PaymentsResponseData>;
pub type TokenizationResponseRouterData<R> = ResponseRouterData<
    api::PaymentMethodToken,
    R,
    PaymentMethodTokenizationData,
    PaymentsResponseData,
>;
pub type ConnectorCustomerResponseRouterData<R> = ResponseRouterData<
    api::CreateConnectorCustomer,
    R,
    ConnectorCustomerData,
    PaymentsResponseData,
>;

pub type RefundsResponseRouterData<F, R> =
    ResponseRouterData<F, R, RefundsData, RefundsResponseData>;

pub type PaymentsAuthorizeType =
    dyn services::ConnectorIntegration<api::Authorize, PaymentsAuthorizeData, PaymentsResponseData>;
pub type PaymentsVerifyType =
    dyn services::ConnectorIntegration<api::Verify, VerifyRequestData, PaymentsResponseData>;
pub type PaymentsCompleteAuthorizeType = dyn services::ConnectorIntegration<
    api::CompleteAuthorize,
    CompleteAuthorizeData,
    PaymentsResponseData,
>;
pub type PaymentsPreAuthorizeType = dyn services::ConnectorIntegration<
    api::AuthorizeSessionToken,
    AuthorizeSessionTokenData,
    PaymentsResponseData,
>;
pub type PaymentsInitType = dyn services::ConnectorIntegration<
    api::InitPayment,
    PaymentsAuthorizeData,
    PaymentsResponseData,
>;
pub type PaymentsSyncType =
    dyn services::ConnectorIntegration<api::PSync, PaymentsSyncData, PaymentsResponseData>;
pub type PaymentsCaptureType =
    dyn services::ConnectorIntegration<api::Capture, PaymentsCaptureData, PaymentsResponseData>;
pub type PaymentsSessionType =
    dyn services::ConnectorIntegration<api::Session, PaymentsSessionData, PaymentsResponseData>;
pub type PaymentsVoidType =
    dyn services::ConnectorIntegration<api::Void, PaymentsCancelData, PaymentsResponseData>;
pub type TokenizationType = dyn services::ConnectorIntegration<
    api::PaymentMethodToken,
    PaymentMethodTokenizationData,
    PaymentsResponseData,
>;

pub type ConnectorCustomerType = dyn services::ConnectorIntegration<
    api::CreateConnectorCustomer,
    ConnectorCustomerData,
    PaymentsResponseData,
>;

pub type RefundExecuteType =
    dyn services::ConnectorIntegration<api::Execute, RefundsData, RefundsResponseData>;
pub type RefundSyncType =
    dyn services::ConnectorIntegration<api::RSync, RefundsData, RefundsResponseData>;

pub type RefreshTokenType =
    dyn services::ConnectorIntegration<api::AccessTokenAuth, AccessTokenRequestData, AccessToken>;

pub type AcceptDisputeType = dyn services::ConnectorIntegration<
    api::Accept,
    AcceptDisputeRequestData,
    AcceptDisputeResponse,
>;

pub type SubmitEvidenceType = dyn services::ConnectorIntegration<
    api::Evidence,
    SubmitEvidenceRequestData,
    SubmitEvidenceResponse,
>;

pub type UploadFileType =
    dyn services::ConnectorIntegration<api::Upload, UploadFileRequestData, UploadFileResponse>;

pub type RetrieveFileType = dyn services::ConnectorIntegration<
    api::Retrieve,
    RetrieveFileRequestData,
    RetrieveFileResponse,
>;

pub type DefendDisputeType = dyn services::ConnectorIntegration<
    api::Defend,
    DefendDisputeRequestData,
    DefendDisputeResponse,
>;

pub type VerifyRouterData = RouterData<api::Verify, VerifyRequestData, PaymentsResponseData>;

pub type AcceptDisputeRouterData =
    RouterData<api::Accept, AcceptDisputeRequestData, AcceptDisputeResponse>;

pub type SubmitEvidenceRouterData =
    RouterData<api::Evidence, SubmitEvidenceRequestData, SubmitEvidenceResponse>;

pub type UploadFileRouterData = RouterData<api::Upload, UploadFileRequestData, UploadFileResponse>;

pub type RetrieveFileRouterData =
    RouterData<api::Retrieve, RetrieveFileRequestData, RetrieveFileResponse>;

pub type DefendDisputeRouterData =
    RouterData<api::Defend, DefendDisputeRequestData, DefendDisputeResponse>;

#[derive(Debug, Clone)]
pub struct RouterData<F: Flow, Request, Response> {
    pub flow: F,
    pub merchant_id: String,
    pub customer_id: Option<String>,
    pub connector_customer: Option<String>,
    pub connector: String,
    pub payment_id: String,
    pub attempt_id: String,
    pub status: storage_enums::AttemptStatus,
    pub payment_method: storage_enums::PaymentMethod,
    pub connector_auth_type: ConnectorAuthType,
    pub description: Option<String>,
    pub return_url: Option<String>,
    pub address: PaymentAddress,
    pub auth_type: storage_enums::AuthenticationType,
    pub connector_meta_data: Option<pii::SecretSerdeValue>,
    pub amount_captured: Option<i64>,
    pub access_token: Option<AccessToken>,
    pub session_token: Option<String>,
    pub reference_id: Option<String>,
    pub payment_method_token: Option<String>,

    /// Contains flow-specific data required to construct a request and send it to the connector.
    pub request: Request,

    /// Contains flow-specific data that the connector responds with.
    pub response: Result<Response, ErrorResponse>,

    /// Contains any error response that the connector returns.
    pub payment_method_id: Option<String>,
}

#[derive(Debug, Clone)]
pub struct PaymentsAuthorizeData {
    pub payment_method_data: payments::PaymentMethodData,
    pub amount: i64,
    pub email: Option<Email>,
    pub currency: storage_enums::Currency,
    pub confirm: bool,
    pub statement_descriptor_suffix: Option<String>,
    pub statement_descriptor: Option<String>,
    pub capture_method: Option<storage_enums::CaptureMethod>,
    pub router_return_url: Option<String>,
    pub webhook_url: Option<String>,
    pub complete_authorize_url: Option<String>,
    // Mandates
    pub setup_future_usage: Option<storage_enums::FutureUsage>,
    pub mandate_id: Option<api_models::payments::MandateIds>,
    pub off_session: Option<bool>,
    pub setup_mandate_details: Option<payments::MandateData>,
    pub browser_info: Option<BrowserInformation>,
    pub order_details: Option<Vec<api_models::payments::OrderDetails>>,
    pub session_token: Option<String>,
    pub enrolled_for_3ds: bool,
    pub related_transaction_id: Option<String>,
    pub payment_experience: Option<storage_enums::PaymentExperience>,
    pub payment_method_type: Option<storage_enums::PaymentMethodType>,
}

#[derive(Debug, Clone, Default)]
pub struct PaymentsCaptureData {
    pub amount_to_capture: i64,
    pub currency: storage_enums::Currency,
    pub connector_transaction_id: String,
    pub payment_amount: i64,
    pub connector_meta: Option<serde_json::Value>,
}

#[derive(Debug, Clone)]
pub struct AuthorizeSessionTokenData {
    pub amount_to_capture: Option<i64>,
    pub currency: storage_enums::Currency,
    pub connector_transaction_id: String,
    pub amount: i64,
}

#[derive(Debug, Clone)]
pub struct ConnectorCustomerData {
    pub description: Option<String>,
    pub email: Option<Email>,
    pub phone: Option<masking::Secret<String>>,
    pub name: Option<String>,
}

#[derive(Debug, Clone)]
pub struct PaymentMethodTokenizationData {
    pub payment_method_data: payments::PaymentMethodData,
}

#[derive(Debug, Clone)]
pub struct CompleteAuthorizeData {
    pub payment_method_data: Option<payments::PaymentMethodData>,
    pub amount: i64,
    pub email: Option<Email>,
    pub currency: storage_enums::Currency,
    pub confirm: bool,
    pub statement_descriptor_suffix: Option<String>,
    pub capture_method: Option<storage_enums::CaptureMethod>,
    // Mandates
    pub setup_future_usage: Option<storage_enums::FutureUsage>,
    pub mandate_id: Option<api_models::payments::MandateIds>,
    pub off_session: Option<bool>,
    pub setup_mandate_details: Option<payments::MandateData>,
    pub payload: Option<serde_json::Value>,
    pub browser_info: Option<BrowserInformation>,
    pub connector_transaction_id: Option<String>,
    pub connector_meta: Option<serde_json::Value>,
}

#[derive(Debug, Default, Clone)]
pub struct PaymentsSyncData {
    //TODO : add fields based on the connector requirements
    pub connector_transaction_id: ResponseId,
    pub encoded_data: Option<String>,
    pub capture_method: Option<storage_enums::CaptureMethod>,
    pub connector_meta: Option<serde_json::Value>,
    pub mandate_id: Option<api_models::payments::MandateIds>,
}

#[derive(Debug, Default, Clone)]
pub struct PaymentsCancelData {
    pub amount: Option<i64>,
    pub currency: Option<storage_enums::Currency>,
    pub connector_transaction_id: String,
    pub cancellation_reason: Option<String>,
    pub connector_meta: Option<serde_json::Value>,
}

#[derive(Debug, Clone)]
pub struct PaymentsSessionData {
    pub amount: i64,
    pub currency: storage_enums::Currency,
    pub country: Option<api::enums::CountryAlpha2>,
    pub order_details: Option<Vec<api_models::payments::OrderDetails>>,
}

#[derive(Debug, Clone)]
pub struct VerifyRequestData {
    pub currency: storage_enums::Currency,
    pub payment_method_data: payments::PaymentMethodData,
    pub confirm: bool,
    pub statement_descriptor_suffix: Option<String>,
    pub mandate_id: Option<api_models::payments::MandateIds>,
    pub setup_future_usage: Option<storage_enums::FutureUsage>,
    pub off_session: Option<bool>,
    pub setup_mandate_details: Option<payments::MandateData>,
    pub router_return_url: Option<String>,
    pub email: Option<Email>,
    pub return_url: Option<String>,
}

#[derive(Debug, Clone)]
pub struct AccessTokenRequestData {
    pub app_id: String,
    pub id: Option<String>,
    // Add more keys if required
}

pub struct AddAccessTokenResult {
    pub access_token_result: Result<Option<AccessToken>, ErrorResponse>,
    pub connector_supports_access_token: bool,
}

#[derive(serde::Deserialize, serde::Serialize, Debug, Clone)]
pub struct AccessToken {
    pub token: String,
    pub expires: i64,
}

#[derive(serde::Serialize, Debug, Clone)]
pub struct MandateReference {
    pub connector_mandate_id: Option<String>,
    pub payment_method_id: Option<String>,
}

#[derive(Debug, Clone)]
pub enum PaymentsResponseData {
    TransactionResponse {
        resource_id: ResponseId,
        redirection_data: Option<services::RedirectForm>,
        mandate_reference: Option<MandateReference>,
        connector_metadata: Option<serde_json::Value>,
        network_txn_id: Option<String>,
    },
    SessionResponse {
        session_token: api::SessionToken,
    },
    SessionTokenResponse {
        session_token: String,
    },
    TransactionUnresolvedResponse {
        resource_id: ResponseId,
        //to add more info on cypto response, like `unresolved` reason(overpaid, underpaid, delayed)
        reason: Option<api::enums::UnresolvedResponseReason>,
    },
    TokenizationResponse {
        token: String,
    },

    ConnectorCustomerResponse {
        connector_customer_id: String,
    },

    ThreeDSEnrollmentResponse {
        enrolled_v2: bool,
        related_transaction_id: Option<String>,
    },
}

#[derive(Debug, Clone, Default)]
pub enum ResponseId {
    ConnectorTransactionId(String),
    EncodedData(String),
    #[default]
    NoResponseId,
}

impl ResponseId {
    pub fn get_connector_transaction_id(
        &self,
    ) -> errors::CustomResult<String, errors::ValidationError> {
        match self {
            Self::ConnectorTransactionId(txn_id) => Ok(txn_id.to_string()),
            _ => Err(errors::ValidationError::IncorrectValueProvided {
                field_name: "connector_transaction_id",
            })
            .into_report()
            .attach_printable("Expected connector transaction ID not found"),
        }
    }
}

#[derive(Debug, Clone)]
pub struct RefundsData {
    pub refund_id: String,
    pub connector_transaction_id: String,

    pub connector_refund_id: Option<String>,
    pub currency: storage_enums::Currency,
    /// Amount for the payment against which this refund is issued
    pub amount: i64,
    pub reason: Option<String>,
    pub webhook_url: Option<String>,
    /// Amount to be refunded
    pub refund_amount: i64,
    /// Arbitrary metadata required for refund
    pub connector_metadata: Option<serde_json::Value>,
}

#[derive(Debug, Clone, serde::Serialize, serde::Deserialize)]
pub struct BrowserInformation {
    pub color_depth: u8,
    pub java_enabled: bool,
    pub java_script_enabled: bool,
    pub language: String,
    pub screen_height: u32,
    pub screen_width: u32,
    pub time_zone: i32,
    pub ip_address: Option<std::net::IpAddr>,
    pub accept_header: String,
    pub user_agent: String,
}

#[derive(Debug, Clone)]
pub struct RefundsResponseData {
    pub connector_refund_id: String,
    pub refund_status: storage_enums::RefundStatus,
    // pub amount_received: Option<i32>, // Calculation for amount received not in place yet
}

#[derive(Debug, Clone, Copy)]
pub enum Redirection {
    Redirect,
    NoRedirect,
}

#[derive(Default, Debug, Clone)]
pub struct AcceptDisputeRequestData {
    pub dispute_id: String,
    pub connector_dispute_id: String,
}

#[derive(Default, Clone, Debug)]
pub struct AcceptDisputeResponse {
    pub dispute_status: api_models::enums::DisputeStatus,
    pub connector_status: Option<String>,
}

#[derive(Default, Debug, Clone)]
pub struct SubmitEvidenceRequestData {
    pub dispute_id: String,
    pub connector_dispute_id: String,
    pub access_activity_log: Option<String>,
    pub billing_address: Option<String>,
    pub cancellation_policy: Option<Vec<u8>>,
    pub cancellation_policy_provider_file_id: Option<String>,
    pub cancellation_policy_disclosure: Option<String>,
    pub cancellation_rebuttal: Option<String>,
    pub customer_communication: Option<Vec<u8>>,
    pub customer_communication_provider_file_id: Option<String>,
    pub customer_email_address: Option<String>,
    pub customer_name: Option<String>,
    pub customer_purchase_ip: Option<String>,
    pub customer_signature: Option<Vec<u8>>,
    pub customer_signature_provider_file_id: Option<String>,
    pub product_description: Option<String>,
    pub receipt: Option<Vec<u8>>,
    pub receipt_provider_file_id: Option<String>,
    pub refund_policy: Option<Vec<u8>>,
    pub refund_policy_provider_file_id: Option<String>,
    pub refund_policy_disclosure: Option<String>,
    pub refund_refusal_explanation: Option<String>,
    pub service_date: Option<String>,
    pub service_documentation: Option<Vec<u8>>,
    pub service_documentation_provider_file_id: Option<String>,
    pub shipping_address: Option<String>,
    pub shipping_carrier: Option<String>,
    pub shipping_date: Option<String>,
    pub shipping_documentation: Option<Vec<u8>>,
    pub shipping_documentation_provider_file_id: Option<String>,
    pub shipping_tracking_number: Option<String>,
    pub invoice_showing_distinct_transactions: Option<Vec<u8>>,
    pub invoice_showing_distinct_transactions_provider_file_id: Option<String>,
    pub recurring_transaction_agreement: Option<Vec<u8>>,
    pub recurring_transaction_agreement_provider_file_id: Option<String>,
    pub uncategorized_file: Option<Vec<u8>>,
    pub uncategorized_file_provider_file_id: Option<String>,
    pub uncategorized_text: Option<String>,
}

#[derive(Default, Clone, Debug)]
pub struct SubmitEvidenceResponse {
    pub dispute_status: api_models::enums::DisputeStatus,
    pub connector_status: Option<String>,
}

#[derive(Default, Debug, Clone)]
pub struct DefendDisputeRequestData {
    pub dispute_id: String,
    pub connector_dispute_id: String,
}

#[derive(Default, Debug, Clone)]
pub struct DefendDisputeResponse {
    pub dispute_status: api_models::enums::DisputeStatus,
    pub connector_status: Option<String>,
}

#[derive(Clone, Debug)]
pub struct UploadFileRequestData {
    pub file_key: String,
    pub file: Vec<u8>,
    pub file_type: mime::Mime,
    pub file_size: i32,
}

#[derive(Default, Clone, Debug)]
pub struct UploadFileResponse {
    pub provider_file_id: String,
}

#[derive(Clone, Debug)]
pub struct RetrieveFileRequestData {
    pub provider_file_id: String,
}

#[derive(Clone, Debug)]
pub struct RetrieveFileResponse {
    pub file_data: Vec<u8>,
}

#[derive(Debug, Clone, Default, serde::Deserialize, serde::Serialize)]
pub struct ConnectorResponse {
    pub merchant_id: String,
    pub connector: String,
    pub payment_id: String,
    pub amount: i64,
    pub connector_transaction_id: String,
    pub return_url: Option<String>,
    pub three_ds_form: Option<services::RedirectForm>,
}
<<<<<<< HEAD
pub struct ResponseRouterData<F: Flow, R, Request, Response> {
=======

pub struct ResponseRouterData<Flow, R, Request, Response> {
>>>>>>> e3fcfdd3
    pub response: R,
    pub data: RouterData<F, Request, Response>,
    pub http_code: u16,
}

// Different patterns of authentication.
#[derive(Default, Debug, Clone, serde::Deserialize)]
#[serde(tag = "auth_type")]
pub enum ConnectorAuthType {
    HeaderKey {
        api_key: String,
    },
    BodyKey {
        api_key: String,
        key1: String,
    },
    SignatureKey {
        api_key: String,
        key1: String,
        api_secret: String,
    },
    MultiAuthKey {
        api_key: String,
        key1: String,
        api_secret: String,
        key2: String,
    },
    #[default]
    NoKey,
}

#[derive(Debug, Clone, serde::Serialize, serde::Deserialize)]
pub struct ConnectorsList {
    pub connectors: Vec<String>,
}

#[derive(Clone, Debug)]
pub struct Response {
    pub headers: Option<http::HeaderMap>,
    pub response: bytes::Bytes,
    pub status_code: u16,
}

#[derive(Clone, Debug)]
pub struct ErrorResponse {
    pub code: String,
    pub message: String,
    pub reason: Option<String>,
    pub status_code: u16,
}

impl ErrorResponse {
    pub fn get_not_implemented() -> Self {
        Self {
            code: errors::ApiErrorResponse::NotImplemented {
                message: errors::api_error_response::NotImplementedMessage::Default,
            }
            .error_code(),
            message: errors::ApiErrorResponse::NotImplemented {
                message: errors::api_error_response::NotImplementedMessage::Default,
            }
            .error_message(),
            reason: None,
            status_code: http::StatusCode::INTERNAL_SERVER_ERROR.as_u16(),
        }
    }
}

impl TryFrom<ConnectorAuthType> for AccessTokenRequestData {
    type Error = errors::ApiErrorResponse;
    fn try_from(connector_auth: ConnectorAuthType) -> Result<Self, Self::Error> {
        match connector_auth {
            ConnectorAuthType::HeaderKey { api_key } => Ok(Self {
                app_id: api_key,
                id: None,
            }),
            ConnectorAuthType::BodyKey { api_key, key1 } => Ok(Self {
                app_id: api_key,
                id: Some(key1),
            }),
            ConnectorAuthType::SignatureKey { api_key, key1, .. } => Ok(Self {
                app_id: api_key,
                id: Some(key1),
            }),
            _ => Err(errors::ApiErrorResponse::InvalidDataValue {
                field_name: "connector_account_details",
            }),
        }
    }
}

impl From<errors::ApiErrorResponse> for ErrorResponse {
    fn from(error: errors::ApiErrorResponse) -> Self {
        Self {
            code: error.error_code(),
            message: error.error_message(),
            reason: None,
            status_code: match error {
                errors::ApiErrorResponse::ExternalConnectorError { status_code, .. } => status_code,
                _ => 500,
            },
        }
    }
}

impl Default for ErrorResponse {
    fn default() -> Self {
        Self::from(errors::ApiErrorResponse::InternalServerError)
    }
}

impl From<&&mut PaymentsAuthorizeRouterData> for AuthorizeSessionTokenData {
    fn from(data: &&mut PaymentsAuthorizeRouterData) -> Self {
        Self {
            amount_to_capture: data.amount_captured,
            currency: data.request.currency,
            connector_transaction_id: data.payment_id.clone(),
            amount: data.request.amount,
        }
    }
}

<<<<<<< HEAD
impl<F1: Flow, F2: Flow, T1, T2> From<(&&mut RouterData<F1, T1, PaymentsResponseData>, T2)>
=======
impl From<&VerifyRouterData> for PaymentsAuthorizeData {
    fn from(data: &VerifyRouterData) -> Self {
        Self {
            currency: data.request.currency,
            payment_method_data: data.request.payment_method_data.clone(),
            confirm: data.request.confirm,
            statement_descriptor_suffix: data.request.statement_descriptor_suffix.clone(),
            mandate_id: data.request.mandate_id.clone(),
            setup_future_usage: data.request.setup_future_usage,
            off_session: data.request.off_session,
            setup_mandate_details: data.request.setup_mandate_details.clone(),
            router_return_url: data.request.router_return_url.clone(),
            email: data.request.email.clone(),
            amount: 0,
            statement_descriptor: None,
            capture_method: None,
            webhook_url: None,
            complete_authorize_url: None,
            browser_info: None,
            order_details: None,
            session_token: None,
            enrolled_for_3ds: true,
            related_transaction_id: None,
            payment_experience: None,
            payment_method_type: None,
        }
    }
}

impl<F1, F2, T1, T2> From<(&RouterData<F1, T1, PaymentsResponseData>, T2)>
>>>>>>> e3fcfdd3
    for RouterData<F2, T2, PaymentsResponseData>
{
    fn from(item: (&RouterData<F1, T1, PaymentsResponseData>, T2)) -> Self {
        let data = item.0;
        let request = item.1;
        Self {
            flow: F2::default(),
            request,
            merchant_id: data.merchant_id.clone(),
            connector: data.connector.clone(),
            attempt_id: data.attempt_id.clone(),
            status: data.status,
            payment_method: data.payment_method,
            connector_auth_type: data.connector_auth_type.clone(),
            description: data.description.clone(),
            return_url: data.return_url.clone(),
            address: data.address.clone(),
            auth_type: data.auth_type,
            connector_meta_data: data.connector_meta_data.clone(),
            amount_captured: data.amount_captured,
            access_token: data.access_token.clone(),
            response: data.response.clone(),
            payment_method_id: data.payment_method_id.clone(),
            payment_id: data.payment_id.clone(),
            session_token: data.session_token.clone(),
            reference_id: data.reference_id.clone(),
            customer_id: data.customer_id.clone(),
            payment_method_token: None,
            connector_customer: data.connector_customer.clone(),
        }
    }
}<|MERGE_RESOLUTION|>--- conflicted
+++ resolved
@@ -546,12 +546,8 @@
     pub return_url: Option<String>,
     pub three_ds_form: Option<services::RedirectForm>,
 }
-<<<<<<< HEAD
+
 pub struct ResponseRouterData<F: Flow, R, Request, Response> {
-=======
-
-pub struct ResponseRouterData<Flow, R, Request, Response> {
->>>>>>> e3fcfdd3
     pub response: R,
     pub data: RouterData<F, Request, Response>,
     pub http_code: u16,
@@ -674,9 +670,6 @@
     }
 }
 
-<<<<<<< HEAD
-impl<F1: Flow, F2: Flow, T1, T2> From<(&&mut RouterData<F1, T1, PaymentsResponseData>, T2)>
-=======
 impl From<&VerifyRouterData> for PaymentsAuthorizeData {
     fn from(data: &VerifyRouterData) -> Self {
         Self {
@@ -706,8 +699,7 @@
     }
 }
 
-impl<F1, F2, T1, T2> From<(&RouterData<F1, T1, PaymentsResponseData>, T2)>
->>>>>>> e3fcfdd3
+impl<F1: Flow, F2: Flow, T1, T2> From<(&RouterData<F1, T1, PaymentsResponseData>, T2)>
     for RouterData<F2, T2, PaymentsResponseData>
 {
     fn from(item: (&RouterData<F1, T1, PaymentsResponseData>, T2)) -> Self {
