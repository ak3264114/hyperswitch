// FIXME: Why were these data types grouped this way?
//
// Folder `types` is strange for Rust ecosystem, nevertheless it might be okay.
// But folder `enum` is even more strange I unlikely okay. Why should not we introduce folders `type`, `structs` and `traits`? :)
// Is it better to split data types according to business logic instead.
// For example, customers/address/dispute/mandate is "models".
// Separation of concerns instead of separation of forms.

pub mod api;
pub mod authentication;
pub mod domain;
#[cfg(feature = "frm")]
pub mod fraud_check;
pub mod pm_auth;

pub mod storage;
pub mod transformers;

use std::{collections::HashMap, marker::PhantomData};

pub use api_models::{
    enums::{Connector, PayoutConnectors},
    mandates, payouts as payout_types,
};
use common_enums::MandateStatus;
pub use common_utils::request::{RequestBody, RequestContent};
use common_utils::{pii, pii::Email};
use data_models::mandates::MandateData;
use error_stack::{IntoReport, ResultExt};
use masking::Secret;
use serde::Serialize;

use self::{
    api::{authentication as api_authentication, payments},
    storage::enums as storage_enums,
};
pub use crate::core::payments::{CustomerDetails, PaymentAddress};
#[cfg(feature = "payouts")]
use crate::core::utils::IRRELEVANT_CONNECTOR_REQUEST_REFERENCE_ID_IN_DISPUTE_FLOW;
use crate::{
    core::{
        errors::{self, RouterResult},
        payments::{types, PaymentData, RecurringMandatePaymentData},
    },
    services,
    types::transformers::ForeignFrom,
    utils::OptionExt,
};

pub type PaymentsAuthorizeRouterData =
    RouterData<api::Authorize, PaymentsAuthorizeData, PaymentsResponseData>;
pub type PaymentsPreProcessingRouterData =
    RouterData<api::PreProcessing, PaymentsPreProcessingData, PaymentsResponseData>;
pub type PaymentsAuthorizeSessionTokenRouterData =
    RouterData<api::AuthorizeSessionToken, AuthorizeSessionTokenData, PaymentsResponseData>;
pub type PaymentsCompleteAuthorizeRouterData =
    RouterData<api::CompleteAuthorize, CompleteAuthorizeData, PaymentsResponseData>;
pub type PaymentsInitRouterData =
    RouterData<api::InitPayment, PaymentsAuthorizeData, PaymentsResponseData>;
pub type PaymentsBalanceRouterData =
    RouterData<api::Balance, PaymentsAuthorizeData, PaymentsResponseData>;
pub type PaymentsSyncRouterData = RouterData<api::PSync, PaymentsSyncData, PaymentsResponseData>;
pub type PaymentsCaptureRouterData =
    RouterData<api::Capture, PaymentsCaptureData, PaymentsResponseData>;
pub type PaymentsIncrementalAuthorizationRouterData = RouterData<
    api::IncrementalAuthorization,
    PaymentsIncrementalAuthorizationData,
    PaymentsResponseData,
>;
pub type PaymentsCancelRouterData = RouterData<api::Void, PaymentsCancelData, PaymentsResponseData>;
pub type PaymentsRejectRouterData =
    RouterData<api::Reject, PaymentsRejectData, PaymentsResponseData>;
pub type PaymentsApproveRouterData =
    RouterData<api::Approve, PaymentsApproveData, PaymentsResponseData>;
pub type PaymentsSessionRouterData =
    RouterData<api::Session, PaymentsSessionData, PaymentsResponseData>;
pub type RefundsRouterData<F> = RouterData<F, RefundsData, RefundsResponseData>;
pub type RefundExecuteRouterData = RouterData<api::Execute, RefundsData, RefundsResponseData>;
pub type RefundSyncRouterData = RouterData<api::RSync, RefundsData, RefundsResponseData>;
pub type TokenizationRouterData =
    RouterData<api::PaymentMethodToken, PaymentMethodTokenizationData, PaymentsResponseData>;
pub type ConnectorCustomerRouterData =
    RouterData<api::CreateConnectorCustomer, ConnectorCustomerData, PaymentsResponseData>;

pub type RefreshTokenRouterData =
    RouterData<api::AccessTokenAuth, AccessTokenRequestData, AccessToken>;

pub type PaymentsResponseRouterData<R> =
    ResponseRouterData<api::Authorize, R, PaymentsAuthorizeData, PaymentsResponseData>;
pub type PaymentsCancelResponseRouterData<R> =
    ResponseRouterData<api::Void, R, PaymentsCancelData, PaymentsResponseData>;
pub type PaymentsBalanceResponseRouterData<R> =
    ResponseRouterData<api::Balance, R, PaymentsAuthorizeData, PaymentsResponseData>;
pub type PaymentsSyncResponseRouterData<R> =
    ResponseRouterData<api::PSync, R, PaymentsSyncData, PaymentsResponseData>;
pub type PaymentsSessionResponseRouterData<R> =
    ResponseRouterData<api::Session, R, PaymentsSessionData, PaymentsResponseData>;
pub type PaymentsInitResponseRouterData<R> =
    ResponseRouterData<api::InitPayment, R, PaymentsAuthorizeData, PaymentsResponseData>;
pub type PaymentsCaptureResponseRouterData<R> =
    ResponseRouterData<api::Capture, R, PaymentsCaptureData, PaymentsResponseData>;
pub type TokenizationResponseRouterData<R> = ResponseRouterData<
    api::PaymentMethodToken,
    R,
    PaymentMethodTokenizationData,
    PaymentsResponseData,
>;
pub type ConnectorCustomerResponseRouterData<R> = ResponseRouterData<
    api::CreateConnectorCustomer,
    R,
    ConnectorCustomerData,
    PaymentsResponseData,
>;

pub type RefundsResponseRouterData<F, R> =
    ResponseRouterData<F, R, RefundsData, RefundsResponseData>;

pub type PaymentsAuthorizeType =
    dyn services::ConnectorIntegration<api::Authorize, PaymentsAuthorizeData, PaymentsResponseData>;
pub type SetupMandateType = dyn services::ConnectorIntegration<
    api::SetupMandate,
    SetupMandateRequestData,
    PaymentsResponseData,
>;
pub type MandateRevokeType = dyn services::ConnectorIntegration<
    api::MandateRevoke,
    MandateRevokeRequestData,
    MandateRevokeResponseData,
>;
pub type PaymentsPreProcessingType = dyn services::ConnectorIntegration<
    api::PreProcessing,
    PaymentsPreProcessingData,
    PaymentsResponseData,
>;
pub type PaymentsCompleteAuthorizeType = dyn services::ConnectorIntegration<
    api::CompleteAuthorize,
    CompleteAuthorizeData,
    PaymentsResponseData,
>;
pub type PaymentsPreAuthorizeType = dyn services::ConnectorIntegration<
    api::AuthorizeSessionToken,
    AuthorizeSessionTokenData,
    PaymentsResponseData,
>;
pub type PaymentsInitType = dyn services::ConnectorIntegration<
    api::InitPayment,
    PaymentsAuthorizeData,
    PaymentsResponseData,
>;
pub type PaymentsBalanceType =
    dyn services::ConnectorIntegration<api::Balance, PaymentsAuthorizeData, PaymentsResponseData>;
pub type PaymentsSyncType =
    dyn services::ConnectorIntegration<api::PSync, PaymentsSyncData, PaymentsResponseData>;
pub type PaymentsCaptureType =
    dyn services::ConnectorIntegration<api::Capture, PaymentsCaptureData, PaymentsResponseData>;
pub type PaymentsSessionType =
    dyn services::ConnectorIntegration<api::Session, PaymentsSessionData, PaymentsResponseData>;
pub type PaymentsVoidType =
    dyn services::ConnectorIntegration<api::Void, PaymentsCancelData, PaymentsResponseData>;
pub type TokenizationType = dyn services::ConnectorIntegration<
    api::PaymentMethodToken,
    PaymentMethodTokenizationData,
    PaymentsResponseData,
>;
pub type IncrementalAuthorizationType = dyn services::ConnectorIntegration<
    api::IncrementalAuthorization,
    PaymentsIncrementalAuthorizationData,
    PaymentsResponseData,
>;

pub type ConnectorCustomerType = dyn services::ConnectorIntegration<
    api::CreateConnectorCustomer,
    ConnectorCustomerData,
    PaymentsResponseData,
>;

pub type RefundExecuteType =
    dyn services::ConnectorIntegration<api::Execute, RefundsData, RefundsResponseData>;
pub type RefundSyncType =
    dyn services::ConnectorIntegration<api::RSync, RefundsData, RefundsResponseData>;

#[cfg(feature = "payouts")]
pub type PayoutCancelType =
    dyn services::ConnectorIntegration<api::PoCancel, PayoutsData, PayoutsResponseData>;
#[cfg(feature = "payouts")]
pub type PayoutCreateType =
    dyn services::ConnectorIntegration<api::PoCreate, PayoutsData, PayoutsResponseData>;
#[cfg(feature = "payouts")]
pub type PayoutEligibilityType =
    dyn services::ConnectorIntegration<api::PoEligibility, PayoutsData, PayoutsResponseData>;
#[cfg(feature = "payouts")]
pub type PayoutFulfillType =
    dyn services::ConnectorIntegration<api::PoFulfill, PayoutsData, PayoutsResponseData>;
#[cfg(feature = "payouts")]
pub type PayoutRecipientType =
    dyn services::ConnectorIntegration<api::PoRecipient, PayoutsData, PayoutsResponseData>;
#[cfg(feature = "payouts")]
pub type PayoutQuoteType =
    dyn services::ConnectorIntegration<api::PoQuote, PayoutsData, PayoutsResponseData>;

pub type RefreshTokenType =
    dyn services::ConnectorIntegration<api::AccessTokenAuth, AccessTokenRequestData, AccessToken>;

pub type AcceptDisputeType = dyn services::ConnectorIntegration<
    api::Accept,
    AcceptDisputeRequestData,
    AcceptDisputeResponse,
>;
pub type VerifyWebhookSourceType = dyn services::ConnectorIntegration<
    api::VerifyWebhookSource,
    VerifyWebhookSourceRequestData,
    VerifyWebhookSourceResponseData,
>;

pub type SubmitEvidenceType = dyn services::ConnectorIntegration<
    api::Evidence,
    SubmitEvidenceRequestData,
    SubmitEvidenceResponse,
>;

pub type UploadFileType =
    dyn services::ConnectorIntegration<api::Upload, UploadFileRequestData, UploadFileResponse>;

pub type RetrieveFileType = dyn services::ConnectorIntegration<
    api::Retrieve,
    RetrieveFileRequestData,
    RetrieveFileResponse,
>;

pub type DefendDisputeType = dyn services::ConnectorIntegration<
    api::Defend,
    DefendDisputeRequestData,
    DefendDisputeResponse,
>;

pub type ConnectorAuthenticationType = dyn services::ConnectorIntegration<
    api::Authentication,
    ConnectorAuthenticationRequestData,
    ConnectorAuthenticationResponse,
>;

pub type ConnectorPostAuthenticationType = dyn services::ConnectorIntegration<
    api::PostAuthentication,
    ConnectorPostAuthenticationRequestData,
    ConnectorPostAuthenticationResponse,
>;

pub type ConnectorPreAuthenticationType = dyn services::ConnectorIntegration<
    api::PreAuthentication,
    authentication::PreAuthNRequestData,
    authentication::AuthenticationResponseData,
>;

pub type SetupMandateRouterData =
    RouterData<api::SetupMandate, SetupMandateRequestData, PaymentsResponseData>;

pub type AcceptDisputeRouterData =
    RouterData<api::Accept, AcceptDisputeRequestData, AcceptDisputeResponse>;

pub type VerifyWebhookSourceRouterData = RouterData<
    api::VerifyWebhookSource,
    VerifyWebhookSourceRequestData,
    VerifyWebhookSourceResponseData,
>;

pub type SubmitEvidenceRouterData =
    RouterData<api::Evidence, SubmitEvidenceRequestData, SubmitEvidenceResponse>;

pub type UploadFileRouterData = RouterData<api::Upload, UploadFileRequestData, UploadFileResponse>;

pub type RetrieveFileRouterData =
    RouterData<api::Retrieve, RetrieveFileRequestData, RetrieveFileResponse>;

pub type DefendDisputeRouterData =
    RouterData<api::Defend, DefendDisputeRequestData, DefendDisputeResponse>;

pub type MandateRevokeRouterData =
    RouterData<api::MandateRevoke, MandateRevokeRequestData, MandateRevokeResponseData>;

pub type ConnectorAuthenticationRouterData = RouterData<
    api::Authentication,
    ConnectorAuthenticationRequestData,
    ConnectorAuthenticationResponse,
>;

pub type ConnectorPostAuthenticationRouterData = RouterData<
    api::PostAuthentication,
    ConnectorPostAuthenticationRequestData,
    ConnectorPostAuthenticationResponse,
>;

#[cfg(feature = "payouts")]
pub type PayoutsRouterData<F> = RouterData<F, PayoutsData, PayoutsResponseData>;

#[cfg(feature = "payouts")]
pub type PayoutsResponseRouterData<F, R> =
    ResponseRouterData<F, R, PayoutsData, PayoutsResponseData>;

#[derive(Debug, Clone)]
pub struct RouterData<Flow, Request, Response> {
    pub flow: PhantomData<Flow>,
    pub merchant_id: String,
    pub customer_id: Option<String>,
    pub connector_customer: Option<String>,
    pub connector: String,
    pub payment_id: String,
    pub attempt_id: String,
    pub status: storage_enums::AttemptStatus,
    pub payment_method: storage_enums::PaymentMethod,
    pub connector_auth_type: ConnectorAuthType,
    pub description: Option<String>,
    pub return_url: Option<String>,
    pub address: PaymentAddress,
    pub auth_type: storage_enums::AuthenticationType,
    pub connector_meta_data: Option<pii::SecretSerdeValue>,
    pub amount_captured: Option<i64>,
    pub access_token: Option<AccessToken>,
    pub session_token: Option<String>,
    pub reference_id: Option<String>,
    pub payment_method_token: Option<PaymentMethodToken>,
    pub recurring_mandate_payment_data: Option<RecurringMandatePaymentData>,
    pub preprocessing_id: Option<String>,
    /// This is the balance amount for gift cards or voucher
    pub payment_method_balance: Option<PaymentMethodBalance>,

    ///for switching between two different versions of the same connector
    pub connector_api_version: Option<String>,

    /// Contains flow-specific data required to construct a request and send it to the connector.
    pub request: Request,

    /// Contains flow-specific data that the connector responds with.
    pub response: Result<Response, ErrorResponse>,

    /// Contains any error response that the connector returns.
    pub payment_method_id: Option<String>,

    /// Contains a reference ID that should be sent in the connector request
    pub connector_request_reference_id: String,

    #[cfg(feature = "payouts")]
    /// Contains payout method data
    pub payout_method_data: Option<api::PayoutMethodData>,

    #[cfg(feature = "payouts")]
    /// Contains payout method data
    pub quote_id: Option<String>,

    pub test_mode: Option<bool>,
    pub connector_http_status_code: Option<u16>,
    pub external_latency: Option<u128>,
    /// Contains apple pay flow type simplified or manual
    pub apple_pay_flow: Option<storage_enums::ApplePayFlow>,

    pub frm_metadata: Option<serde_json::Value>,
}

#[derive(Debug, Clone, serde::Deserialize)]
pub enum PaymentMethodToken {
    Token(String),
    ApplePayDecrypt(Box<ApplePayPredecryptData>),
}

#[derive(Debug, Clone, serde::Deserialize)]
#[serde(rename_all = "camelCase")]
pub struct ApplePayPredecryptData {
    pub application_primary_account_number: Secret<String>,
    pub application_expiration_date: Secret<String>,
    pub currency_code: Secret<String>,
    pub transaction_amount: Secret<i64>,
    pub device_manufacturer_identifier: Secret<String>,
    pub payment_data_type: Secret<String>,
    pub payment_data: ApplePayCryptogramData,
}

#[derive(Debug, Clone, serde::Deserialize)]
#[serde(rename_all = "camelCase")]
pub struct ApplePayCryptogramData {
    pub online_payment_cryptogram: Secret<String>,
    pub eci_indicator: Option<Secret<String>>,
}

#[derive(Debug, Clone)]
pub struct PaymentMethodBalance {
    pub amount: i64,
    pub currency: storage_enums::Currency,
}

#[cfg(feature = "payouts")]
#[derive(Debug, Clone)]
pub struct PayoutsData {
    pub payout_id: String,
    pub amount: i64,
    pub connector_payout_id: Option<String>,
    pub destination_currency: storage_enums::Currency,
    pub source_currency: storage_enums::Currency,
    pub payout_type: storage_enums::PayoutType,
    pub entity_type: storage_enums::PayoutEntityType,
    pub customer_details: Option<CustomerDetails>,
}

#[cfg(feature = "payouts")]
#[derive(Clone, Debug, Default)]
pub struct PayoutsResponseData {
    pub status: Option<storage_enums::PayoutStatus>,
    pub connector_payout_id: String,
    pub payout_eligible: Option<bool>,
}

#[derive(Clone, Debug, Default)]
pub struct PayoutsFulfillResponseData {
    pub status: Option<storage_enums::PayoutStatus>,
    pub reference_id: Option<String>,
}

#[derive(Debug, Clone)]
pub struct PaymentsAuthorizeData {
    pub payment_method_data: payments::PaymentMethodData,
    /// total amount (original_amount + surcharge_amount + tax_on_surcharge_amount)
    /// If connector supports separate field for surcharge amount, consider using below functions defined on `PaymentsAuthorizeData` to fetch original amount and surcharge amount separately
    /// ```
    /// get_original_amount()
    /// get_surcharge_amount()
    /// get_tax_on_surcharge_amount()
    /// get_total_surcharge_amount() // returns surcharge_amount + tax_on_surcharge_amount
    /// ```
    pub amount: i64,
    pub email: Option<Email>,
    pub currency: storage_enums::Currency,
    pub confirm: bool,
    pub statement_descriptor_suffix: Option<String>,
    pub statement_descriptor: Option<String>,
    pub capture_method: Option<storage_enums::CaptureMethod>,
    pub router_return_url: Option<String>,
    pub webhook_url: Option<String>,
    pub complete_authorize_url: Option<String>,
    // Mandates
    pub setup_future_usage: Option<storage_enums::FutureUsage>,
    pub mandate_id: Option<api_models::payments::MandateIds>,
    pub off_session: Option<bool>,
    pub setup_mandate_details: Option<MandateData>,
    pub browser_info: Option<BrowserInformation>,
    pub order_details: Option<Vec<api_models::payments::OrderDetailsWithAmount>>,
    pub order_category: Option<String>,
    pub session_token: Option<String>,
    pub enrolled_for_3ds: bool,
    pub related_transaction_id: Option<String>,
    pub payment_experience: Option<storage_enums::PaymentExperience>,
    pub payment_method_type: Option<storage_enums::PaymentMethodType>,
    pub surcharge_details: Option<types::SurchargeDetails>,
    pub customer_id: Option<String>,
    pub request_incremental_authorization: bool,
    pub metadata: Option<pii::SecretSerdeValue>,
    pub authentication_data: Option<crate::core::authentication::types::AuthenticationData>,
}

#[derive(Debug, Clone, Default)]
pub struct PaymentsCaptureData {
    pub amount_to_capture: i64,
    pub currency: storage_enums::Currency,
    pub connector_transaction_id: String,
    pub payment_amount: i64,
    pub multiple_capture_data: Option<MultipleCaptureRequestData>,
    pub connector_meta: Option<serde_json::Value>,
    pub browser_info: Option<BrowserInformation>,
    pub metadata: Option<pii::SecretSerdeValue>,
    // This metadata is used to store the metadata shared during the payment intent request.
}

#[derive(Debug, Clone, Default)]
pub struct PaymentsIncrementalAuthorizationData {
    pub total_amount: i64,
    pub additional_amount: i64,
    pub currency: storage_enums::Currency,
    pub reason: Option<String>,
    pub connector_transaction_id: String,
}

#[allow(dead_code)]
#[derive(Debug, Clone, Default)]
pub struct MultipleCaptureRequestData {
    pub capture_sequence: i16,
    pub capture_reference: String,
}

#[derive(Debug, Clone)]
pub struct AuthorizeSessionTokenData {
    pub amount_to_capture: Option<i64>,
    pub currency: storage_enums::Currency,
    pub connector_transaction_id: String,
    pub amount: Option<i64>,
}

#[derive(Debug, Clone)]
pub struct ConnectorCustomerData {
    pub description: Option<String>,
    pub email: Option<Email>,
    pub phone: Option<Secret<String>>,
    pub name: Option<String>,
    pub preprocessing_id: Option<String>,
    pub payment_method_data: payments::PaymentMethodData,
}

#[derive(Debug, Clone)]
pub struct PaymentMethodTokenizationData {
    pub payment_method_data: payments::PaymentMethodData,
    pub browser_info: Option<BrowserInformation>,
    pub currency: storage_enums::Currency,
    pub amount: Option<i64>,
}

#[derive(Debug, Clone)]
pub struct PaymentsPreProcessingData {
    pub payment_method_data: Option<payments::PaymentMethodData>,
    pub amount: Option<i64>,
    pub email: Option<Email>,
    pub currency: Option<storage_enums::Currency>,
    pub payment_method_type: Option<storage_enums::PaymentMethodType>,
    pub setup_mandate_details: Option<MandateData>,
    pub capture_method: Option<storage_enums::CaptureMethod>,
    pub order_details: Option<Vec<api_models::payments::OrderDetailsWithAmount>>,
    pub router_return_url: Option<String>,
    pub webhook_url: Option<String>,
    pub complete_authorize_url: Option<String>,
    pub surcharge_details: Option<types::SurchargeDetails>,
    pub browser_info: Option<BrowserInformation>,
    pub connector_transaction_id: Option<String>,
    pub redirect_response: Option<CompleteAuthorizeRedirectResponse>,
}

#[derive(Debug, Clone)]
pub struct CompleteAuthorizeData {
    pub payment_method_data: Option<payments::PaymentMethodData>,
    pub amount: i64,
    pub email: Option<Email>,
    pub currency: storage_enums::Currency,
    pub confirm: bool,
    pub statement_descriptor_suffix: Option<String>,
    pub capture_method: Option<storage_enums::CaptureMethod>,
    // Mandates
    pub setup_future_usage: Option<storage_enums::FutureUsage>,
    pub mandate_id: Option<api_models::payments::MandateIds>,
    pub off_session: Option<bool>,
    pub setup_mandate_details: Option<MandateData>,
    pub redirect_response: Option<CompleteAuthorizeRedirectResponse>,
    pub browser_info: Option<BrowserInformation>,
    pub connector_transaction_id: Option<String>,
    pub connector_meta: Option<serde_json::Value>,
    pub complete_authorize_url: Option<String>,
    pub metadata: Option<pii::SecretSerdeValue>,
}

#[derive(Debug, Clone)]
pub struct CompleteAuthorizeRedirectResponse {
    pub params: Option<Secret<String>>,
    pub payload: Option<pii::SecretSerdeValue>,
}

#[derive(Debug, Default, Clone)]
pub struct PaymentsSyncData {
    //TODO : add fields based on the connector requirements
    pub connector_transaction_id: ResponseId,
    pub encoded_data: Option<String>,
    pub capture_method: Option<storage_enums::CaptureMethod>,
    pub connector_meta: Option<serde_json::Value>,
    pub sync_type: SyncRequestType,
    pub mandate_id: Option<api_models::payments::MandateIds>,
}

#[derive(Debug, Default, Clone)]
pub enum SyncRequestType {
    MultipleCaptureSync(Vec<String>),
    #[default]
    SinglePaymentSync,
}

#[derive(Debug, Default, Clone)]
pub struct PaymentsCancelData {
    pub amount: Option<i64>,
    pub currency: Option<storage_enums::Currency>,
    pub connector_transaction_id: String,
    pub cancellation_reason: Option<String>,
    pub connector_meta: Option<serde_json::Value>,
    pub browser_info: Option<BrowserInformation>,
    pub metadata: Option<pii::SecretSerdeValue>,
    // This metadata is used to store the metadata shared during the payment intent request.
}

#[derive(Debug, Default, Clone)]
pub struct PaymentsRejectData {
    pub amount: Option<i64>,
    pub currency: Option<storage_enums::Currency>,
}

#[derive(Debug, Default, Clone)]
pub struct PaymentsApproveData {
    pub amount: Option<i64>,
    pub currency: Option<storage_enums::Currency>,
}

#[derive(Debug, Clone)]
pub struct PaymentsSessionData {
    pub amount: i64,
    pub currency: storage_enums::Currency,
    pub country: Option<api::enums::CountryAlpha2>,
    pub surcharge_details: Option<types::SurchargeDetails>,
    pub order_details: Option<Vec<api_models::payments::OrderDetailsWithAmount>>,
}

#[derive(Debug, Clone)]
pub struct SetupMandateRequestData {
    pub currency: storage_enums::Currency,
    pub payment_method_data: payments::PaymentMethodData,
    pub amount: Option<i64>,
    pub confirm: bool,
    pub statement_descriptor_suffix: Option<String>,
    pub mandate_id: Option<api_models::payments::MandateIds>,
    pub setup_future_usage: Option<storage_enums::FutureUsage>,
    pub off_session: Option<bool>,
    pub setup_mandate_details: Option<MandateData>,
    pub router_return_url: Option<String>,
    pub browser_info: Option<BrowserInformation>,
    pub email: Option<Email>,
    pub return_url: Option<String>,
    pub payment_method_type: Option<storage_enums::PaymentMethodType>,
    pub request_incremental_authorization: bool,
}

#[derive(Debug, Clone)]
pub struct AccessTokenRequestData {
    pub app_id: Secret<String>,
    pub id: Option<Secret<String>>,
    // Add more keys if required
}

pub trait Capturable {
    fn get_captured_amount<F>(&self, _payment_data: &PaymentData<F>) -> Option<i64>
    where
        F: Clone,
    {
        None
    }
    fn get_amount_capturable<F>(
        &self,
        _payment_data: &PaymentData<F>,
        _attempt_status: common_enums::AttemptStatus,
    ) -> Option<i64>
    where
        F: Clone,
    {
        None
    }
}

impl Capturable for PaymentsAuthorizeData {
    fn get_captured_amount<F>(&self, _payment_data: &PaymentData<F>) -> Option<i64>
    where
        F: Clone,
    {
        let final_amount = self
            .surcharge_details
            .as_ref()
            .map(|surcharge_details| surcharge_details.final_amount);
        final_amount.or(Some(self.amount))
    }

    fn get_amount_capturable<F>(
        &self,
        payment_data: &PaymentData<F>,
        attempt_status: common_enums::AttemptStatus,
    ) -> Option<i64>
    where
        F: Clone,
    {
        match payment_data
            .payment_attempt
            .capture_method
            .unwrap_or_default()
        {
            common_enums::CaptureMethod::Automatic => {
                let intent_status = common_enums::IntentStatus::foreign_from(attempt_status);
                match intent_status {
                    common_enums::IntentStatus::Succeeded
                    | common_enums::IntentStatus::Failed
                    | common_enums::IntentStatus::Processing => Some(0),
                    common_enums::IntentStatus::Cancelled
                    | common_enums::IntentStatus::PartiallyCaptured
                    | common_enums::IntentStatus::RequiresCustomerAction
                    | common_enums::IntentStatus::RequiresMerchantAction
                    | common_enums::IntentStatus::RequiresPaymentMethod
                    | common_enums::IntentStatus::RequiresConfirmation
                    | common_enums::IntentStatus::RequiresCapture
                    | common_enums::IntentStatus::PartiallyCapturedAndCapturable => None,
                }
            },
            common_enums::CaptureMethod::Manual => Some(payment_data.payment_attempt.get_total_amount()),
            // In case of manual multiple, amount capturable must be inferred from all captures.
            common_enums::CaptureMethod::ManualMultiple |
            // Scheduled capture is not supported as of now
            common_enums::CaptureMethod::Scheduled => None,
        }
    }
}

impl Capturable for PaymentsCaptureData {
    fn get_captured_amount<F>(&self, _payment_data: &PaymentData<F>) -> Option<i64>
    where
        F: Clone,
    {
        Some(self.amount_to_capture)
    }
    fn get_amount_capturable<F>(
        &self,
        _payment_data: &PaymentData<F>,
        attempt_status: common_enums::AttemptStatus,
    ) -> Option<i64>
    where
        F: Clone,
    {
        let intent_status = common_enums::IntentStatus::foreign_from(attempt_status);
        match intent_status {
            common_enums::IntentStatus::Succeeded
            | common_enums::IntentStatus::PartiallyCaptured
            | common_enums::IntentStatus::Processing => Some(0),
            common_enums::IntentStatus::Cancelled
            | common_enums::IntentStatus::Failed
            | common_enums::IntentStatus::RequiresCustomerAction
            | common_enums::IntentStatus::RequiresMerchantAction
            | common_enums::IntentStatus::RequiresPaymentMethod
            | common_enums::IntentStatus::RequiresConfirmation
            | common_enums::IntentStatus::RequiresCapture
            | common_enums::IntentStatus::PartiallyCapturedAndCapturable => None,
        }
    }
}

impl Capturable for CompleteAuthorizeData {
    fn get_captured_amount<F>(&self, _payment_data: &PaymentData<F>) -> Option<i64>
    where
        F: Clone,
    {
        Some(self.amount)
    }
    fn get_amount_capturable<F>(
        &self,
        payment_data: &PaymentData<F>,
        attempt_status: common_enums::AttemptStatus,
    ) -> Option<i64>
    where
        F: Clone,
    {
        match payment_data
            .payment_attempt
            .capture_method
            .unwrap_or_default()
        {
            common_enums::CaptureMethod::Automatic => {
                let intent_status = common_enums::IntentStatus::foreign_from(attempt_status);
                match intent_status {
                    common_enums::IntentStatus::Succeeded|
                    common_enums::IntentStatus::Failed|
                    common_enums::IntentStatus::Processing => Some(0),
                    common_enums::IntentStatus::Cancelled
                    | common_enums::IntentStatus::PartiallyCaptured
                    | common_enums::IntentStatus::RequiresCustomerAction
                    | common_enums::IntentStatus::RequiresMerchantAction
                    | common_enums::IntentStatus::RequiresPaymentMethod
                    | common_enums::IntentStatus::RequiresConfirmation
                    | common_enums::IntentStatus::RequiresCapture
                    | common_enums::IntentStatus::PartiallyCapturedAndCapturable => None,
                }
            },
            common_enums::CaptureMethod::Manual => Some(payment_data.payment_attempt.get_total_amount()),
            // In case of manual multiple, amount capturable must be inferred from all captures.
            common_enums::CaptureMethod::ManualMultiple |
            // Scheduled capture is not supported as of now
            common_enums::CaptureMethod::Scheduled => None,
        }
    }
}
impl Capturable for SetupMandateRequestData {}
impl Capturable for PaymentsCancelData {
    fn get_captured_amount<F>(&self, payment_data: &PaymentData<F>) -> Option<i64>
    where
        F: Clone,
    {
        // return previously captured amount
        payment_data.payment_intent.amount_captured
    }
    fn get_amount_capturable<F>(
        &self,
        _payment_data: &PaymentData<F>,
        attempt_status: common_enums::AttemptStatus,
    ) -> Option<i64>
    where
        F: Clone,
    {
        let intent_status = common_enums::IntentStatus::foreign_from(attempt_status);
        match intent_status {
            common_enums::IntentStatus::Cancelled
            | common_enums::IntentStatus::Processing
            | common_enums::IntentStatus::PartiallyCaptured => Some(0),
            common_enums::IntentStatus::Succeeded
            | common_enums::IntentStatus::Failed
            | common_enums::IntentStatus::RequiresCustomerAction
            | common_enums::IntentStatus::RequiresMerchantAction
            | common_enums::IntentStatus::RequiresPaymentMethod
            | common_enums::IntentStatus::RequiresConfirmation
            | common_enums::IntentStatus::RequiresCapture
            | common_enums::IntentStatus::PartiallyCapturedAndCapturable => None,
        }
    }
}
impl Capturable for PaymentsApproveData {}
impl Capturable for PaymentsRejectData {}
impl Capturable for PaymentsSessionData {}
impl Capturable for PaymentsIncrementalAuthorizationData {
    fn get_amount_capturable<F>(
        &self,
        _payment_data: &PaymentData<F>,
        _attempt_status: common_enums::AttemptStatus,
    ) -> Option<i64>
    where
        F: Clone,
    {
        Some(self.total_amount)
    }
}
impl Capturable for PaymentsSyncData {
    fn get_captured_amount<F>(&self, payment_data: &PaymentData<F>) -> Option<i64>
    where
        F: Clone,
    {
        payment_data
            .payment_attempt
            .amount_to_capture
            .or_else(|| Some(payment_data.payment_attempt.get_total_amount()))
    }
    fn get_amount_capturable<F>(
        &self,
        _payment_data: &PaymentData<F>,
        attempt_status: common_enums::AttemptStatus,
    ) -> Option<i64>
    where
        F: Clone,
    {
        if attempt_status.is_terminal_status() {
            Some(0)
        } else {
            None
        }
    }
}

pub struct AddAccessTokenResult {
    pub access_token_result: Result<Option<AccessToken>, ErrorResponse>,
    pub connector_supports_access_token: bool,
}

#[derive(serde::Deserialize, serde::Serialize, Debug, Clone)]
pub struct AccessToken {
    pub token: Secret<String>,
    pub expires: i64,
}

#[derive(serde::Serialize, Debug, Clone)]
pub struct MandateReference {
    pub connector_mandate_id: Option<String>,
    pub payment_method_id: Option<String>,
}

#[derive(Debug, Clone)]
pub enum CaptureSyncResponse {
    Success {
        resource_id: ResponseId,
        status: storage_enums::AttemptStatus,
        connector_response_reference_id: Option<String>,
        amount: Option<i64>,
    },
    Error {
        code: String,
        message: String,
        reason: Option<String>,
        status_code: u16,
        amount: Option<i64>,
    },
}

impl CaptureSyncResponse {
    pub fn get_amount_captured(&self) -> Option<i64> {
        match self {
            Self::Success { amount, .. } | Self::Error { amount, .. } => *amount,
        }
    }
    pub fn get_connector_response_reference_id(&self) -> Option<String> {
        match self {
            Self::Success {
                connector_response_reference_id,
                ..
            } => connector_response_reference_id.clone(),
            Self::Error { .. } => None,
        }
    }
}

#[derive(Debug, Clone)]
pub enum PaymentsResponseData {
    TransactionResponse {
        resource_id: ResponseId,
        redirection_data: Option<services::RedirectForm>,
        mandate_reference: Option<MandateReference>,
        connector_metadata: Option<serde_json::Value>,
        network_txn_id: Option<String>,
        connector_response_reference_id: Option<String>,
        incremental_authorization_allowed: Option<bool>,
    },
    MultipleCaptureResponse {
        // pending_capture_id_list: Vec<String>,
        capture_sync_response_list: HashMap<String, CaptureSyncResponse>,
    },
    SessionResponse {
        session_token: api::SessionToken,
    },
    SessionTokenResponse {
        session_token: String,
    },
    TransactionUnresolvedResponse {
        resource_id: ResponseId,
        //to add more info on cypto response, like `unresolved` reason(overpaid, underpaid, delayed)
        reason: Option<api::enums::UnresolvedResponseReason>,
        connector_response_reference_id: Option<String>,
    },
    TokenizationResponse {
        token: String,
    },

    ConnectorCustomerResponse {
        connector_customer_id: String,
    },

    ThreeDSEnrollmentResponse {
        enrolled_v2: bool,
        related_transaction_id: Option<String>,
    },
    PreProcessingResponse {
        pre_processing_id: PreprocessingResponseId,
        connector_metadata: Option<serde_json::Value>,
        session_token: Option<api::SessionToken>,
        connector_response_reference_id: Option<String>,
    },
    IncrementalAuthorizationResponse {
        status: common_enums::AuthorizationStatus,
        connector_authorization_id: Option<String>,
        error_code: Option<String>,
        error_message: Option<String>,
    },
}

#[derive(Debug, Clone)]
pub enum PreprocessingResponseId {
    PreProcessingId(String),
    ConnectorTransactionId(String),
}

#[derive(Debug, Clone, Default, Serialize)]
pub enum ResponseId {
    ConnectorTransactionId(String),
    EncodedData(String),
    #[default]
    NoResponseId,
}

impl ResponseId {
    pub fn get_connector_transaction_id(
        &self,
    ) -> errors::CustomResult<String, errors::ValidationError> {
        match self {
            Self::ConnectorTransactionId(txn_id) => Ok(txn_id.to_string()),
            _ => Err(errors::ValidationError::IncorrectValueProvided {
                field_name: "connector_transaction_id",
            })
            .into_report()
            .attach_printable("Expected connector transaction ID not found"),
        }
    }
}

#[derive(Debug, Clone)]
pub struct RefundsData {
    pub refund_id: String,
    pub connector_transaction_id: String,

    pub connector_refund_id: Option<String>,
    pub currency: storage_enums::Currency,
    /// Amount for the payment against which this refund is issued
    pub payment_amount: i64,
    pub reason: Option<String>,
    pub webhook_url: Option<String>,
    /// Amount to be refunded
    pub refund_amount: i64,
    /// Arbitrary metadata required for refund
    pub connector_metadata: Option<serde_json::Value>,
    pub browser_info: Option<BrowserInformation>,
}

#[derive(Clone, Debug, Default, serde::Serialize, serde::Deserialize)]
pub struct BrowserInformation {
    pub color_depth: Option<u8>,
    pub java_enabled: Option<bool>,
    pub java_script_enabled: Option<bool>,
    pub language: Option<String>,
    pub screen_height: Option<u32>,
    pub screen_width: Option<u32>,
    pub time_zone: Option<i32>,
    pub ip_address: Option<std::net::IpAddr>,
    pub accept_header: Option<String>,
    pub user_agent: Option<String>,
}

#[derive(Debug, Clone)]
pub struct RefundsResponseData {
    pub connector_refund_id: String,
    pub refund_status: storage_enums::RefundStatus,
    // pub amount_received: Option<i32>, // Calculation for amount received not in place yet
}

#[derive(Debug, Clone, Copy)]
pub enum Redirection {
    Redirect,
    NoRedirect,
}

#[derive(Debug, Clone)]
pub struct VerifyWebhookSourceRequestData {
    pub webhook_headers: actix_web::http::header::HeaderMap,
    pub webhook_body: Vec<u8>,
    pub merchant_secret: api_models::webhooks::ConnectorWebhookSecrets,
}

#[derive(Debug, Clone)]
pub struct VerifyWebhookSourceResponseData {
    pub verify_webhook_status: VerifyWebhookStatus,
}

#[derive(Debug, Clone)]
pub enum VerifyWebhookStatus {
    SourceVerified,
    SourceNotVerified,
}

#[derive(Default, Debug, Clone)]
pub struct AcceptDisputeRequestData {
    pub dispute_id: String,
    pub connector_dispute_id: String,
}

#[derive(Default, Clone, Debug)]
pub struct AcceptDisputeResponse {
    pub dispute_status: api_models::enums::DisputeStatus,
    pub connector_status: Option<String>,
}

#[derive(Clone, Debug)]
pub struct ConnectorAuthenticationRequestData {
    pub payment_method_data: payments::PaymentMethodData,
    pub billing_address: api_models::payments::Address,
    pub shipping_address: api_models::payments::Address,
    pub browser_details: BrowserInformation,
    pub acquirer_details: Option<api_authentication::AcquirerDetails>,
    pub amount: Option<i64>,
    pub currency: Option<common_enums::Currency>,
    pub message_category: api_authentication::MessageCategory,
    pub device_channel: String,
<<<<<<< HEAD
    pub authentication_data: (
        crate::core::authentication::types::AuthenticationData,
        storage::Authentication,
    ),
=======
    pub authentication_data: crate::core::authentication::types::AuthenticationData,
    pub return_url: Option<String>,
    pub sdk_information: Option<api_models::payments::SDKInformation>,
>>>>>>> 69b533e5
}

#[derive(Clone, Debug)]
pub struct ConnectorAuthenticationResponse {
    pub trans_status: String,
    pub acs_url: Option<url::Url>,
    pub challenge_request: Option<String>,
    pub acs_reference_number: Option<String>,
    pub acs_trans_id: Option<String>,
    pub three_dsserver_trans_id: Option<String>,
    pub acs_signed_content: Option<String>,
}

#[derive(Clone, Debug)]
pub struct ConnectorPostAuthenticationRequestData {
    pub authentication_data: crate::core::authentication::types::AuthenticationData,
}

#[derive(Clone, Debug)]
pub struct ConnectorPostAuthenticationResponse {
    pub trans_status: String,
    pub authentication_value: Option<String>,
    pub eci: Option<String>,
}

#[derive(Default, Debug, Clone)]
pub struct SubmitEvidenceRequestData {
    pub dispute_id: String,
    pub connector_dispute_id: String,
    pub access_activity_log: Option<String>,
    pub billing_address: Option<String>,
    pub cancellation_policy: Option<Vec<u8>>,
    pub cancellation_policy_provider_file_id: Option<String>,
    pub cancellation_policy_disclosure: Option<String>,
    pub cancellation_rebuttal: Option<String>,
    pub customer_communication: Option<Vec<u8>>,
    pub customer_communication_provider_file_id: Option<String>,
    pub customer_email_address: Option<String>,
    pub customer_name: Option<String>,
    pub customer_purchase_ip: Option<String>,
    pub customer_signature: Option<Vec<u8>>,
    pub customer_signature_provider_file_id: Option<String>,
    pub product_description: Option<String>,
    pub receipt: Option<Vec<u8>>,
    pub receipt_provider_file_id: Option<String>,
    pub refund_policy: Option<Vec<u8>>,
    pub refund_policy_provider_file_id: Option<String>,
    pub refund_policy_disclosure: Option<String>,
    pub refund_refusal_explanation: Option<String>,
    pub service_date: Option<String>,
    pub service_documentation: Option<Vec<u8>>,
    pub service_documentation_provider_file_id: Option<String>,
    pub shipping_address: Option<String>,
    pub shipping_carrier: Option<String>,
    pub shipping_date: Option<String>,
    pub shipping_documentation: Option<Vec<u8>>,
    pub shipping_documentation_provider_file_id: Option<String>,
    pub shipping_tracking_number: Option<String>,
    pub invoice_showing_distinct_transactions: Option<Vec<u8>>,
    pub invoice_showing_distinct_transactions_provider_file_id: Option<String>,
    pub recurring_transaction_agreement: Option<Vec<u8>>,
    pub recurring_transaction_agreement_provider_file_id: Option<String>,
    pub uncategorized_file: Option<Vec<u8>>,
    pub uncategorized_file_provider_file_id: Option<String>,
    pub uncategorized_text: Option<String>,
}

#[derive(Default, Clone, Debug)]
pub struct SubmitEvidenceResponse {
    pub dispute_status: api_models::enums::DisputeStatus,
    pub connector_status: Option<String>,
}

#[derive(Default, Debug, Clone)]
pub struct DefendDisputeRequestData {
    pub dispute_id: String,
    pub connector_dispute_id: String,
}

#[derive(Default, Debug, Clone)]
pub struct DefendDisputeResponse {
    pub dispute_status: api_models::enums::DisputeStatus,
    pub connector_status: Option<String>,
}

#[derive(Clone, Debug, serde::Serialize)]
pub struct UploadFileRequestData {
    pub file_key: String,
    #[serde(skip)]
    pub file: Vec<u8>,
    #[serde(serialize_with = "crate::utils::custom_serde::display_serialize")]
    pub file_type: mime::Mime,
    pub file_size: i32,
}

#[derive(Default, Clone, Debug)]
pub struct UploadFileResponse {
    pub provider_file_id: String,
}

#[derive(Clone, Debug)]
pub struct RetrieveFileRequestData {
    pub provider_file_id: String,
}

#[derive(Clone, Debug)]
pub struct RetrieveFileResponse {
    pub file_data: Vec<u8>,
}

#[derive(Debug, Clone, Default, serde::Deserialize, serde::Serialize)]
pub struct ConnectorResponse {
    pub merchant_id: String,
    pub connector: String,
    pub payment_id: String,
    pub amount: i64,
    pub connector_transaction_id: String,
    pub return_url: Option<String>,
    pub three_ds_form: Option<services::RedirectForm>,
}

pub struct ResponseRouterData<Flow, R, Request, Response> {
    pub response: R,
    pub data: RouterData<Flow, Request, Response>,
    pub http_code: u16,
}

#[derive(Debug, Clone)]
pub struct MandateRevokeRequestData {
    pub mandate_id: String,
    pub connector_mandate_id: Option<String>,
}

#[derive(Debug, Clone)]
pub struct MandateRevokeResponseData {
    pub mandate_status: MandateStatus,
}

// Different patterns of authentication.
#[derive(Default, Debug, Clone, serde::Deserialize, serde::Serialize)]
#[serde(tag = "auth_type")]
pub enum ConnectorAuthType {
    TemporaryAuth,
    HeaderKey {
        api_key: Secret<String>,
    },
    BodyKey {
        api_key: Secret<String>,
        key1: Secret<String>,
    },
    SignatureKey {
        api_key: Secret<String>,
        key1: Secret<String>,
        api_secret: Secret<String>,
    },
    MultiAuthKey {
        api_key: Secret<String>,
        key1: Secret<String>,
        api_secret: Secret<String>,
        key2: Secret<String>,
    },
    CurrencyAuthKey {
        auth_key_map: HashMap<storage_enums::Currency, pii::SecretSerdeValue>,
    },
    #[default]
    NoKey,
}

impl From<api_models::admin::ConnectorAuthType> for ConnectorAuthType {
    fn from(value: api_models::admin::ConnectorAuthType) -> Self {
        match value {
            api_models::admin::ConnectorAuthType::TemporaryAuth => Self::TemporaryAuth,
            api_models::admin::ConnectorAuthType::HeaderKey { api_key } => {
                Self::HeaderKey { api_key }
            }
            api_models::admin::ConnectorAuthType::BodyKey { api_key, key1 } => {
                Self::BodyKey { api_key, key1 }
            }
            api_models::admin::ConnectorAuthType::SignatureKey {
                api_key,
                key1,
                api_secret,
            } => Self::SignatureKey {
                api_key,
                key1,
                api_secret,
            },
            api_models::admin::ConnectorAuthType::MultiAuthKey {
                api_key,
                key1,
                api_secret,
                key2,
            } => Self::MultiAuthKey {
                api_key,
                key1,
                api_secret,
                key2,
            },
            api_models::admin::ConnectorAuthType::CurrencyAuthKey { auth_key_map } => {
                Self::CurrencyAuthKey { auth_key_map }
            }
            api_models::admin::ConnectorAuthType::NoKey => Self::NoKey,
        }
    }
}

impl ForeignFrom<ConnectorAuthType> for api_models::admin::ConnectorAuthType {
    fn foreign_from(from: ConnectorAuthType) -> Self {
        match from {
            ConnectorAuthType::TemporaryAuth => Self::TemporaryAuth,
            ConnectorAuthType::HeaderKey { api_key } => Self::HeaderKey { api_key },
            ConnectorAuthType::BodyKey { api_key, key1 } => Self::BodyKey { api_key, key1 },
            ConnectorAuthType::SignatureKey {
                api_key,
                key1,
                api_secret,
            } => Self::SignatureKey {
                api_key,
                key1,
                api_secret,
            },
            ConnectorAuthType::MultiAuthKey {
                api_key,
                key1,
                api_secret,
                key2,
            } => Self::MultiAuthKey {
                api_key,
                key1,
                api_secret,
                key2,
            },
            ConnectorAuthType::CurrencyAuthKey { auth_key_map } => {
                Self::CurrencyAuthKey { auth_key_map }
            }
            ConnectorAuthType::NoKey => Self::NoKey,
        }
    }
}

#[derive(Debug, Clone, serde::Serialize, serde::Deserialize)]
pub struct ConnectorsList {
    pub connectors: Vec<String>,
}

#[derive(Clone, Debug)]
pub struct Response {
    pub headers: Option<http::HeaderMap>,
    pub response: bytes::Bytes,
    pub status_code: u16,
}

#[derive(Clone, Debug, serde::Serialize)]
pub struct ErrorResponse {
    pub code: String,
    pub message: String,
    pub reason: Option<String>,
    pub status_code: u16,
    pub attempt_status: Option<storage_enums::AttemptStatus>,
    pub connector_transaction_id: Option<String>,
}

impl ErrorResponse {
    pub fn get_not_implemented() -> Self {
        Self {
            code: errors::ApiErrorResponse::NotImplemented {
                message: errors::api_error_response::NotImplementedMessage::Default,
            }
            .error_code(),
            message: errors::ApiErrorResponse::NotImplemented {
                message: errors::api_error_response::NotImplementedMessage::Default,
            }
            .error_message(),
            reason: None,
            status_code: http::StatusCode::INTERNAL_SERVER_ERROR.as_u16(),
            attempt_status: None,
            connector_transaction_id: None,
        }
    }
}

impl TryFrom<ConnectorAuthType> for AccessTokenRequestData {
    type Error = errors::ApiErrorResponse;
    fn try_from(connector_auth: ConnectorAuthType) -> Result<Self, Self::Error> {
        match connector_auth {
            ConnectorAuthType::HeaderKey { api_key } => Ok(Self {
                app_id: api_key,
                id: None,
            }),
            ConnectorAuthType::BodyKey { api_key, key1 } => Ok(Self {
                app_id: api_key,
                id: Some(key1),
            }),
            ConnectorAuthType::SignatureKey { api_key, key1, .. } => Ok(Self {
                app_id: api_key,
                id: Some(key1),
            }),
            ConnectorAuthType::MultiAuthKey { api_key, key1, .. } => Ok(Self {
                app_id: api_key,
                id: Some(key1),
            }),

            _ => Err(errors::ApiErrorResponse::InvalidDataValue {
                field_name: "connector_account_details",
            }),
        }
    }
}

impl From<errors::ApiErrorResponse> for ErrorResponse {
    fn from(error: errors::ApiErrorResponse) -> Self {
        Self {
            code: error.error_code(),
            message: error.error_message(),
            reason: None,
            status_code: match error {
                errors::ApiErrorResponse::ExternalConnectorError { status_code, .. } => status_code,
                _ => 500,
            },
            attempt_status: None,
            connector_transaction_id: None,
        }
    }
}

impl Default for ErrorResponse {
    fn default() -> Self {
        Self::from(errors::ApiErrorResponse::InternalServerError)
    }
}

impl From<&&mut PaymentsAuthorizeRouterData> for AuthorizeSessionTokenData {
    fn from(data: &&mut PaymentsAuthorizeRouterData) -> Self {
        Self {
            amount_to_capture: data.amount_captured,
            currency: data.request.currency,
            connector_transaction_id: data.payment_id.clone(),
            amount: Some(data.request.amount),
        }
    }
}

impl From<&&mut PaymentsAuthorizeRouterData> for ConnectorCustomerData {
    fn from(data: &&mut PaymentsAuthorizeRouterData) -> Self {
        Self {
            email: data.request.email.to_owned(),
            preprocessing_id: data.preprocessing_id.to_owned(),
            payment_method_data: data.request.payment_method_data.to_owned(),
            description: None,
            phone: None,
            name: None,
        }
    }
}

impl<F> From<&RouterData<F, PaymentsAuthorizeData, PaymentsResponseData>>
    for PaymentMethodTokenizationData
{
    fn from(data: &RouterData<F, PaymentsAuthorizeData, PaymentsResponseData>) -> Self {
        Self {
            payment_method_data: data.request.payment_method_data.clone(),
            browser_info: None,
            currency: data.request.currency,
            amount: Some(data.request.amount),
        }
    }
}

pub trait Tokenizable {
    fn get_pm_data(&self) -> RouterResult<payments::PaymentMethodData>;
    fn set_session_token(&mut self, token: Option<String>);
}

impl Tokenizable for SetupMandateRequestData {
    fn get_pm_data(&self) -> RouterResult<payments::PaymentMethodData> {
        Ok(self.payment_method_data.clone())
    }
    fn set_session_token(&mut self, _token: Option<String>) {}
}

impl Tokenizable for PaymentsAuthorizeData {
    fn get_pm_data(&self) -> RouterResult<payments::PaymentMethodData> {
        Ok(self.payment_method_data.clone())
    }
    fn set_session_token(&mut self, token: Option<String>) {
        self.session_token = token;
    }
}

impl Tokenizable for CompleteAuthorizeData {
    fn get_pm_data(&self) -> RouterResult<payments::PaymentMethodData> {
        self.payment_method_data
            .clone()
            .get_required_value("payment_method_data")
    }
    fn set_session_token(&mut self, _token: Option<String>) {}
}

impl From<&SetupMandateRouterData> for PaymentsAuthorizeData {
    fn from(data: &SetupMandateRouterData) -> Self {
        Self {
            currency: data.request.currency,
            payment_method_data: data.request.payment_method_data.clone(),
            confirm: data.request.confirm,
            statement_descriptor_suffix: data.request.statement_descriptor_suffix.clone(),
            mandate_id: data.request.mandate_id.clone(),
            setup_future_usage: data.request.setup_future_usage,
            off_session: data.request.off_session,
            setup_mandate_details: data.request.setup_mandate_details.clone(),
            router_return_url: data.request.router_return_url.clone(),
            email: data.request.email.clone(),
            amount: 0,
            statement_descriptor: None,
            capture_method: None,
            webhook_url: None,
            complete_authorize_url: None,
            browser_info: data.request.browser_info.clone(),
            order_details: None,
            order_category: None,
            session_token: None,
            enrolled_for_3ds: true,
            related_transaction_id: None,
            payment_experience: None,
            payment_method_type: None,
            customer_id: None,
            surcharge_details: None,
            request_incremental_authorization: data.request.request_incremental_authorization,
            metadata: None,
            authentication_data: None,
        }
    }
}

impl<F1, F2, T1, T2> From<(&RouterData<F1, T1, PaymentsResponseData>, T2)>
    for RouterData<F2, T2, PaymentsResponseData>
{
    fn from(item: (&RouterData<F1, T1, PaymentsResponseData>, T2)) -> Self {
        let data = item.0;
        let request = item.1;
        Self {
            flow: PhantomData,
            request,
            merchant_id: data.merchant_id.clone(),
            connector: data.connector.clone(),
            attempt_id: data.attempt_id.clone(),
            status: data.status,
            payment_method: data.payment_method,
            connector_auth_type: data.connector_auth_type.clone(),
            description: data.description.clone(),
            return_url: data.return_url.clone(),
            address: data.address.clone(),
            auth_type: data.auth_type,
            connector_meta_data: data.connector_meta_data.clone(),
            amount_captured: data.amount_captured,
            access_token: data.access_token.clone(),
            response: data.response.clone(),
            payment_method_id: data.payment_method_id.clone(),
            payment_id: data.payment_id.clone(),
            session_token: data.session_token.clone(),
            reference_id: data.reference_id.clone(),
            customer_id: data.customer_id.clone(),
            payment_method_token: None,
            preprocessing_id: None,
            connector_customer: data.connector_customer.clone(),
            recurring_mandate_payment_data: data.recurring_mandate_payment_data.clone(),
            connector_request_reference_id: data.connector_request_reference_id.clone(),
            #[cfg(feature = "payouts")]
            payout_method_data: data.payout_method_data.clone(),
            #[cfg(feature = "payouts")]
            quote_id: data.quote_id.clone(),
            test_mode: data.test_mode,
            payment_method_balance: data.payment_method_balance.clone(),
            connector_api_version: data.connector_api_version.clone(),
            connector_http_status_code: data.connector_http_status_code,
            external_latency: data.external_latency,
            apple_pay_flow: data.apple_pay_flow.clone(),
            frm_metadata: data.frm_metadata.clone(),
        }
    }
}

#[cfg(feature = "payouts")]
impl<F1, F2>
    From<(
        &&mut RouterData<F1, PayoutsData, PayoutsResponseData>,
        PayoutsData,
    )> for RouterData<F2, PayoutsData, PayoutsResponseData>
{
    fn from(
        item: (
            &&mut RouterData<F1, PayoutsData, PayoutsResponseData>,
            PayoutsData,
        ),
    ) -> Self {
        let data = item.0;
        let request = item.1;
        Self {
            flow: PhantomData,
            request,
            merchant_id: data.merchant_id.clone(),
            connector: data.connector.clone(),
            attempt_id: data.attempt_id.clone(),
            status: data.status,
            payment_method: data.payment_method,
            connector_auth_type: data.connector_auth_type.clone(),
            description: data.description.clone(),
            return_url: data.return_url.clone(),
            address: data.address.clone(),
            auth_type: data.auth_type,
            connector_meta_data: data.connector_meta_data.clone(),
            amount_captured: data.amount_captured,
            access_token: data.access_token.clone(),
            response: data.response.clone(),
            payment_method_id: data.payment_method_id.clone(),
            payment_id: data.payment_id.clone(),
            session_token: data.session_token.clone(),
            reference_id: data.reference_id.clone(),
            customer_id: data.customer_id.clone(),
            payment_method_token: None,
            recurring_mandate_payment_data: None,
            preprocessing_id: None,
            connector_customer: data.connector_customer.clone(),
            connector_request_reference_id:
                IRRELEVANT_CONNECTOR_REQUEST_REFERENCE_ID_IN_DISPUTE_FLOW.to_string(),
            payout_method_data: data.payout_method_data.clone(),
            quote_id: data.quote_id.clone(),
            test_mode: data.test_mode,
            payment_method_balance: None,
            connector_api_version: None,
            connector_http_status_code: data.connector_http_status_code,
            external_latency: data.external_latency,
            apple_pay_flow: None,
            frm_metadata: None,
        }
    }
}<|MERGE_RESOLUTION|>--- conflicted
+++ resolved
@@ -1071,16 +1071,12 @@
     pub currency: Option<common_enums::Currency>,
     pub message_category: api_authentication::MessageCategory,
     pub device_channel: String,
-<<<<<<< HEAD
     pub authentication_data: (
         crate::core::authentication::types::AuthenticationData,
         storage::Authentication,
     ),
-=======
-    pub authentication_data: crate::core::authentication::types::AuthenticationData,
     pub return_url: Option<String>,
     pub sdk_information: Option<api_models::payments::SDKInformation>,
->>>>>>> 69b533e5
 }
 
 #[derive(Clone, Debug)]
