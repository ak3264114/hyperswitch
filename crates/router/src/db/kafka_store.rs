--- conflicted
+++ resolved
@@ -2270,7 +2270,6 @@
 }
 
 #[async_trait::async_trait]
-<<<<<<< HEAD
 impl AuthenticationInterface for KafkaStore {
     async fn insert_authentication(
         &self,
@@ -2306,10 +2305,42 @@
 }
 
 #[async_trait::async_trait]
-impl HealthCheckInterface for KafkaStore {
-=======
+impl AuthenticationInterface for KafkaStore {
+    async fn insert_authentication(
+        &self,
+        authentication: storage::AuthenticationNew,
+    ) -> CustomResult<storage::Authentication, errors::StorageError> {
+        self.diesel_store
+            .insert_authentication(authentication)
+            .await
+    }
+
+    async fn find_authentication_by_merchant_id_authentication_id(
+        &self,
+        merchant_id: String,
+        authentication_id: String,
+    ) -> CustomResult<storage::Authentication, errors::StorageError> {
+        self.diesel_store
+            .find_authentication_by_merchant_id_authentication_id(merchant_id, authentication_id)
+            .await
+    }
+
+    async fn update_authentication_by_merchant_id_authentication_id(
+        &self,
+        previous_state: storage::Authentication,
+        authentication_update: storage::AuthenticationUpdate,
+    ) -> CustomResult<storage::Authentication, errors::StorageError> {
+        self.diesel_store
+            .update_authentication_by_merchant_id_authentication_id(
+                previous_state,
+                authentication_update,
+            )
+            .await
+    }
+}
+
+#[async_trait::async_trait]
 impl HealthCheckDbInterface for KafkaStore {
->>>>>>> d000847b
     async fn health_check_db(&self) -> CustomResult<(), errors::HealthCheckDBError> {
         self.diesel_store.health_check_db().await
     }
