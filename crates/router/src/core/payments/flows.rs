--- conflicted
+++ resolved
@@ -159,11 +159,8 @@
 }
 
 default_imp_for_complete_authorize!(
-<<<<<<< HEAD
-    connector::Threedsecureio,
-=======
+    connector::Threedsecureio,
     connector::Plaid,
->>>>>>> 178db4e9
     connector::Aci,
     connector::Adyen,
     connector::Bitpay,
@@ -229,11 +226,7 @@
 {
 }
 default_imp_for_webhook_source_verification!(
-<<<<<<< HEAD
-    connector::Threedsecureio,
-=======
-    connector::Plaid,
->>>>>>> 178db4e9
+    connector::Threedsecureio,
     connector::Aci,
     connector::Adyen,
     connector::Airwallex,
@@ -316,11 +309,8 @@
 }
 
 default_imp_for_create_customer!(
-<<<<<<< HEAD
-    connector::Threedsecureio,
-=======
+    connector::Threedsecureio,
     connector::Plaid,
->>>>>>> 178db4e9
     connector::Aci,
     connector::Adyen,
     connector::Airwallex,
@@ -403,11 +393,8 @@
 }
 
 default_imp_for_connector_redirect_response!(
-<<<<<<< HEAD
-    connector::Threedsecureio,
-=======
+    connector::Threedsecureio,
     connector::Plaid,
->>>>>>> 178db4e9
     connector::Aci,
     connector::Adyen,
     connector::Bitpay,
@@ -459,11 +446,8 @@
 impl<const T: u8> api::ConnectorTransactionId for connector::DummyConnector<T> {}
 
 default_imp_for_connector_request_id!(
-<<<<<<< HEAD
-    connector::Threedsecureio,
-=======
+    connector::Threedsecureio,
     connector::Plaid,
->>>>>>> 178db4e9
     connector::Aci,
     connector::Adyen,
     connector::Airwallex,
@@ -548,11 +532,8 @@
 }
 
 default_imp_for_accept_dispute!(
-<<<<<<< HEAD
-    connector::Threedsecureio,
-=======
+    connector::Threedsecureio,
     connector::Plaid,
->>>>>>> 178db4e9
     connector::Aci,
     connector::Adyen,
     connector::Airwallex,
@@ -657,11 +638,8 @@
 }
 
 default_imp_for_file_upload!(
-<<<<<<< HEAD
-    connector::Threedsecureio,
-=======
+    connector::Threedsecureio,
     connector::Plaid,
->>>>>>> 178db4e9
     connector::Aci,
     connector::Adyen,
     connector::Airwallex,
@@ -743,11 +721,8 @@
 }
 
 default_imp_for_submit_evidence!(
-<<<<<<< HEAD
-    connector::Threedsecureio,
-=======
+    connector::Threedsecureio,
     connector::Plaid,
->>>>>>> 178db4e9
     connector::Aci,
     connector::Adyen,
     connector::Airwallex,
@@ -829,11 +804,8 @@
 }
 
 default_imp_for_defend_dispute!(
-<<<<<<< HEAD
-    connector::Threedsecureio,
-=======
+    connector::Threedsecureio,
     connector::Plaid,
->>>>>>> 178db4e9
     connector::Aci,
     connector::Adyen,
     connector::Airwallex,
@@ -931,11 +903,8 @@
 }
 
 default_imp_for_pre_processing_steps!(
-<<<<<<< HEAD
-    connector::Threedsecureio,
-=======
+    connector::Threedsecureio,
     connector::Plaid,
->>>>>>> 178db4e9
     connector::Aci,
     connector::Airwallex,
     connector::Authorizedotnet,
@@ -1062,11 +1031,8 @@
 impl<const T: u8> api::Payouts for connector::DummyConnector<T> {}
 
 default_imp_for_payouts!(
-<<<<<<< HEAD
-    connector::Threedsecureio,
-=======
+    connector::Threedsecureio,
     connector::Plaid,
->>>>>>> 178db4e9
     connector::Aci,
     connector::Airwallex,
     connector::Authorizedotnet,
@@ -1149,11 +1115,8 @@
 
 #[cfg(feature = "payouts")]
 default_imp_for_payouts_create!(
-<<<<<<< HEAD
-    connector::Threedsecureio,
-=======
+    connector::Threedsecureio,
     connector::Plaid,
->>>>>>> 178db4e9
     connector::Aci,
     connector::Airwallex,
     connector::Authorizedotnet,
@@ -1239,11 +1202,8 @@
 
 #[cfg(feature = "payouts")]
 default_imp_for_payouts_eligibility!(
-<<<<<<< HEAD
-    connector::Threedsecureio,
-=======
+    connector::Threedsecureio,
     connector::Plaid,
->>>>>>> 178db4e9
     connector::Aci,
     connector::Airwallex,
     connector::Authorizedotnet,
@@ -1326,11 +1286,8 @@
 
 #[cfg(feature = "payouts")]
 default_imp_for_payouts_fulfill!(
-<<<<<<< HEAD
-    connector::Threedsecureio,
-=======
+    connector::Threedsecureio,
     connector::Plaid,
->>>>>>> 178db4e9
     connector::Aci,
     connector::Airwallex,
     connector::Authorizedotnet,
@@ -1413,11 +1370,8 @@
 
 #[cfg(feature = "payouts")]
 default_imp_for_payouts_cancel!(
-<<<<<<< HEAD
-    connector::Threedsecureio,
-=======
+    connector::Threedsecureio,
     connector::Plaid,
->>>>>>> 178db4e9
     connector::Aci,
     connector::Airwallex,
     connector::Authorizedotnet,
@@ -1500,11 +1454,8 @@
 
 #[cfg(feature = "payouts")]
 default_imp_for_payouts_quote!(
-<<<<<<< HEAD
-    connector::Threedsecureio,
-=======
+    connector::Threedsecureio,
     connector::Plaid,
->>>>>>> 178db4e9
     connector::Aci,
     connector::Adyen,
     connector::Airwallex,
@@ -1588,11 +1539,8 @@
 
 #[cfg(feature = "payouts")]
 default_imp_for_payouts_recipient!(
-<<<<<<< HEAD
-    connector::Threedsecureio,
-=======
+    connector::Threedsecureio,
     connector::Plaid,
->>>>>>> 178db4e9
     connector::Aci,
     connector::Adyen,
     connector::Airwallex,
@@ -1675,11 +1623,8 @@
 }
 
 default_imp_for_approve!(
-<<<<<<< HEAD
-    connector::Threedsecureio,
-=======
+    connector::Threedsecureio,
     connector::Plaid,
->>>>>>> 178db4e9
     connector::Aci,
     connector::Adyen,
     connector::Airwallex,
@@ -1763,11 +1708,8 @@
 }
 
 default_imp_for_reject!(
-<<<<<<< HEAD
-    connector::Threedsecureio,
-=======
+    connector::Threedsecureio,
     connector::Plaid,
->>>>>>> 178db4e9
     connector::Aci,
     connector::Adyen,
     connector::Airwallex,
@@ -1835,11 +1777,8 @@
 impl<const T: u8> api::FraudCheck for connector::DummyConnector<T> {}
 
 default_imp_for_fraud_check!(
-<<<<<<< HEAD
-    connector::Threedsecureio,
-=======
+    connector::Threedsecureio,
     connector::Plaid,
->>>>>>> 178db4e9
     connector::Aci,
     connector::Adyen,
     connector::Airwallex,
@@ -1923,11 +1862,8 @@
 
 #[cfg(feature = "frm")]
 default_imp_for_frm_sale!(
-<<<<<<< HEAD
-    connector::Threedsecureio,
-=======
+    connector::Threedsecureio,
     connector::Plaid,
->>>>>>> 178db4e9
     connector::Aci,
     connector::Adyen,
     connector::Airwallex,
@@ -2011,11 +1947,8 @@
 
 #[cfg(feature = "frm")]
 default_imp_for_frm_checkout!(
-<<<<<<< HEAD
-    connector::Threedsecureio,
-=======
+    connector::Threedsecureio,
     connector::Plaid,
->>>>>>> 178db4e9
     connector::Aci,
     connector::Adyen,
     connector::Airwallex,
@@ -2099,11 +2032,8 @@
 
 #[cfg(feature = "frm")]
 default_imp_for_frm_transaction!(
-<<<<<<< HEAD
-    connector::Threedsecureio,
-=======
+    connector::Threedsecureio,
     connector::Plaid,
->>>>>>> 178db4e9
     connector::Aci,
     connector::Adyen,
     connector::Airwallex,
@@ -2187,11 +2117,8 @@
 
 #[cfg(feature = "frm")]
 default_imp_for_frm_fulfillment!(
-<<<<<<< HEAD
-    connector::Threedsecureio,
-=======
+    connector::Threedsecureio,
     connector::Plaid,
->>>>>>> 178db4e9
     connector::Aci,
     connector::Adyen,
     connector::Airwallex,
@@ -2275,11 +2202,8 @@
 
 #[cfg(feature = "frm")]
 default_imp_for_frm_record_return!(
-<<<<<<< HEAD
-    connector::Threedsecureio,
-=======
+    connector::Threedsecureio,
     connector::Plaid,
->>>>>>> 178db4e9
     connector::Aci,
     connector::Adyen,
     connector::Airwallex,
@@ -2361,11 +2285,8 @@
 }
 
 default_imp_for_incremental_authorization!(
-<<<<<<< HEAD
-    connector::Threedsecureio,
-=======
+    connector::Threedsecureio,
     connector::Plaid,
->>>>>>> 178db4e9
     connector::Aci,
     connector::Adyen,
     connector::Airwallex,
@@ -2446,11 +2367,8 @@
 {
 }
 default_imp_for_revoking_mandates!(
-<<<<<<< HEAD
-    connector::Threedsecureio,
-=======
+    connector::Threedsecureio,
     connector::Plaid,
->>>>>>> 178db4e9
     connector::Aci,
     connector::Adyen,
     connector::Airwallex,
