--- conflicted
+++ resolved
@@ -18,10 +18,8 @@
         errors::{self, RouterResult, StorageErrorExt},
         mandate,
         payment_methods::PaymentMethodRetrieve,
-<<<<<<< HEAD
-        payments::{self, helpers as payments_helpers, types::MultipleCaptureData, PaymentData},
-=======
         payments::{
+            self,
             helpers::{
                 self as payments_helpers,
                 update_additional_payment_data_with_connector_response_pm_data,
@@ -29,7 +27,6 @@
             types::MultipleCaptureData,
             PaymentData,
         },
->>>>>>> 9144d469
         utils as core_utils,
     },
     routes::{metrics, AppState},
