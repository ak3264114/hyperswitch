use std::collections::HashMap;

use api_models::payment_methods::PaymentMethodsData;
use common_enums::PaymentMethod;
use common_utils::{
    ext_traits::{Encode, ValueExt},
    pii,
};
use error_stack::{report, ResultExt};
use masking::ExposeInterface;
use router_env::{instrument, tracing};

use super::helpers;
use crate::{
    consts,
    core::{
        errors::{self, ConnectorErrorExt, RouterResult, StorageErrorExt},
        mandate, payment_methods, payments,
    },
    logger,
    routes::{metrics, AppState},
    services,
    types::{
        self,
        api::{self, CardDetailFromLocker, CardDetailsPaymentMethod, PaymentMethodCreateExt},
        domain,
        storage::{self, enums as storage_enums},
    },
    utils::{generate_id, OptionExt},
};

#[instrument(skip_all)]
#[allow(clippy::too_many_arguments)]
pub async fn save_payment_method<F: Clone, FData>(
    state: &AppState,
    connector: &api::ConnectorData,
    resp: types::RouterData<F, FData, types::PaymentsResponseData>,
    maybe_customer: &Option<domain::Customer>,
    merchant_account: &domain::MerchantAccount,
    payment_method_type: Option<storage_enums::PaymentMethodType>,
    key_store: &domain::MerchantKeyStore,
) -> RouterResult<Option<String>>
where
    FData: mandate::MandateBehaviour,
{
    match resp.response {
        Ok(responses) => {
            let db = &*state.store;
            let token_store = state
                .conf
                .tokenization
                .0
                .get(&connector.connector_name.to_string())
                .map(|token_filter| token_filter.long_lived_token)
                .unwrap_or(false);

            let connector_token = if token_store {
                let tokens = resp
                    .payment_method_token
                    .to_owned()
                    .get_required_value("payment_token")?;
                let token = match tokens {
                    types::PaymentMethodToken::Token(connector_token) => connector_token,
                    types::PaymentMethodToken::ApplePayDecrypt(_) => {
                        Err(errors::ApiErrorResponse::NotSupported {
                            message: "Apple Pay Decrypt token is not supported".to_string(),
                        })?
                    }
                };
                Some((connector, token))
            } else {
                None
            };

            let mandate_data_customer_acceptance = resp
                .request
                .get_setup_mandate_details()
                .and_then(|mandate_data| mandate_data.customer_acceptance.clone());

            let customer_acceptance = resp
                .request
                .get_customer_acceptance()
                .or(mandate_data_customer_acceptance.clone().map(From::from))
                .map(|ca| ca.encode_to_value())
                .transpose()
                .change_context(errors::ApiErrorResponse::InternalServerError)
                .attach_printable("Unable to serialize customer acceptance to value")?;

            let connector_mandate_details = if resp.request.get_setup_mandate_details().is_none()
                && resp
                    .request
                    .get_setup_future_usage()
                    .map(|future_usage| future_usage == storage_enums::FutureUsage::OffSession)
                    .unwrap_or(false)
            {
                add_connector_mandate_details_in_payment_method(responses, connector)
            } else {
                None
            }
            .map(|connector_mandate_data| connector_mandate_data.encode_to_value())
            .transpose()
            .change_context(errors::ApiErrorResponse::InternalServerError)
            .attach_printable("Unable to serialize customer acceptance to value")?;

            let pm_id = if resp.request.get_setup_future_usage().is_some()
                && customer_acceptance.is_some()
            {
                let customer = maybe_customer.to_owned().get_required_value("customer")?;
                let payment_method_create_request = helpers::get_payment_method_create_request(
                    Some(&resp.request.get_payment_method_data()),
                    Some(resp.payment_method),
                    payment_method_type,
                    &customer,
                )
                .await?;
                let merchant_id = &merchant_account.merchant_id;

                let (mut resp, store_card_resp) = if !state.conf.locker.locker_enabled {
                    skip_saving_card_in_locker(
                        merchant_account,
                        payment_method_create_request.to_owned(),
                    )
                    .await?
                } else {
                    Box::pin(save_in_locker(
                        state,
                        merchant_account,
                        payment_method_create_request.to_owned(),
                    ))
                    .await?
                };

                let pm_card_details = resp.card.as_ref().map(|card| {
                    api::payment_methods::PaymentMethodsData::Card(CardDetailsPaymentMethod::from(
                        card.clone(),
                    ))
                });

                let pm_data_encrypted =
                    payment_methods::cards::create_encrypted_payment_method_data(
                        key_store,
                        pm_card_details,
                    )
                    .await;

<<<<<<< HEAD
                if let Some(store_card_resp) = store_card_resp {
                    match store_card_resp.duplication_check {
                        Some(duplication_check) => match duplication_check {
                            payment_methods::transformers::DataDuplicationCheck::Duplicated => {
                                match db.find_payment_method_by_locker_id(&store_card_resp.card_reference).await {
                                    Ok(pm) => {
                                        resp.payment_method_id = pm.payment_method_id.clone();

                                        let pm_metadata = create_payment_method_metadata(
                                            pm.metadata.as_ref(),
                                            connector_token,
                                        )?;
                                        if let Some(metadata) = pm_metadata {
                                            payment_methods::cards::update_payment_method(
                                                db, pm, metadata,
                                            )
                                            .await
=======
                let mut payment_method_id = resp.payment_method_id.clone();
                let mut locker_id = None;

                match duplication_check {
                    Some(duplication_check) => match duplication_check {
                        payment_methods::transformers::DataDuplicationCheck::Duplicated => {
                            let payment_method = {
                                let existing_pm_by_pmid =
                                    db.find_payment_method(&payment_method_id).await;

                                if let Err(err) = existing_pm_by_pmid {
                                    if err.current_context().is_db_not_found() {
                                        locker_id = Some(payment_method_id.clone());
                                        let existing_pm_by_locker_id = db
                                            .find_payment_method_by_locker_id(&payment_method_id)
                                            .await;

                                        match &existing_pm_by_locker_id {
                                            Ok(pm) => {
                                                payment_method_id = pm.payment_method_id.clone()
                                            }
                                            Err(_) => {
                                                payment_method_id =
                                                    generate_id(consts::ID_LENGTH, "pm")
                                            }
                                        };
                                        existing_pm_by_locker_id
                                    } else {
                                        Err(err)
                                    }
                                } else {
                                    existing_pm_by_pmid
                                }
                            };

                            resp.payment_method_id = payment_method_id;

                            match payment_method {
                                Ok(pm) => {
                                    let pm_metadata = create_payment_method_metadata(
                                        pm.metadata.as_ref(),
                                        connector_token,
                                    )?;
                                    if let Some(metadata) = pm_metadata {
                                        payment_methods::cards::update_payment_method(
                                            db, pm, metadata,
                                        )
                                        .await
                                        .change_context(
                                            errors::ApiErrorResponse::InternalServerError,
                                        )
                                        .attach_printable("Failed to add payment method in db")?;
                                    };
                                }
                                Err(err) => {
                                    if err.current_context().is_db_not_found() {
                                        let pm_metadata =
                                            create_payment_method_metadata(None, connector_token)?;
                                        payment_methods::cards::create_payment_method(
                                            db,
                                            &payment_method_create_request,
                                            &customer.customer_id,
                                            &resp.payment_method_id,
                                            locker_id,
                                            merchant_id,
                                            pm_metadata,
                                            customer_acceptance,
                                            pm_data_encrypted,
                                            key_store,
                                            connector_mandate_details,
                                        )
                                        .await
                                    } else {
                                        Err(err)
>>>>>>> 6671bff3
                                            .change_context(
                                                errors::ApiErrorResponse::InternalServerError,
                                            )
                                            .attach_printable("Failed to add payment method in db")?;
                                        };
                                    }
                                    Err(err) => {
                                        if err.current_context().is_db_not_found() {
                                            resp.payment_method_id = generate_id(consts::ID_LENGTH, "pm");

                                            let pm_metadata =
                                                create_payment_method_metadata(None, connector_token)?;
                                            payment_methods::cards::create_payment_method(
                                                db,
                                                &payment_method_create_request,
                                                &customer.customer_id,
                                                &resp.payment_method_id,
                                                Some(store_card_resp.card_reference.clone()),
                                                merchant_id,
                                                pm_metadata,
                                                pm_data_encrypted,
                                                key_store,
                                            )
                                            .await
                                        } else {
                                            Err(err)
                                                .change_context(errors::ApiErrorResponse::InternalServerError)
                                                .attach_printable("Error while finding payment method")
                                        }?;
                                    }
                                };
                            }
                            payment_methods::transformers::DataDuplicationCheck::MetaDataChanged => {
                                if let Some(card) = payment_method_create_request.card.clone() {
                                    let existing_pm = match db.find_payment_method_by_locker_id(&store_card_resp.card_reference).await {
                                        Ok(pm) => {
                                            resp.payment_method_id = pm.payment_method_id.clone();
                                            Ok(pm)
                                        }
                                        Err(err) => {
                                            if err.current_context().is_db_not_found() {
                                                resp.payment_method_id = generate_id(consts::ID_LENGTH, "pm");
                                                payment_methods::cards::insert_payment_method(
<<<<<<< HEAD
                                                            db,
                                                            &resp,
                                                            payment_method_create_request.clone(),
                                                            key_store,
                                                            &merchant_account.merchant_id,
                                                            &customer.customer_id,
                                                            resp.metadata.clone().map(|val| val.expose()),
                                                            Some(store_card_resp.card_reference.clone()),
                                                        )
                                                        .await
=======
                                                    db,
                                                    &resp,
                                                    payment_method_create_request.clone(),
                                                    key_store,
                                                    &merchant_account.merchant_id,
                                                    &customer.customer_id,
                                                    resp.metadata.clone().map(|val| val.expose()),
                                                    customer_acceptance,
                                                    locker_id,
                                                    connector_mandate_details,
                                                )
                                                .await
>>>>>>> 6671bff3
                                            } else {
                                                Err(err)
                                                    .change_context(errors::ApiErrorResponse::InternalServerError)
                                                    .attach_printable("Error while finding payment method")
                                            }
                                        }
                                    }?;

                                    payment_methods::cards::delete_card_from_locker(
                                        state,
                                        &customer.customer_id,
                                        merchant_id,
                                        &store_card_resp.card_reference,
                                    )
                                    .await?;

                                    let add_card_resp = payment_methods::cards::add_card_hs(
                                        state,
                                        payment_method_create_request,
                                        &card,
                                        customer.customer_id.clone(),
                                        merchant_account,
                                        api::enums::LockerChoice::HyperswitchCardVault,
                                        Some(&store_card_resp.card_reference),
                                    )
                                    .await;

                                    if let Err(err) = add_card_resp {
                                        logger::error!(vault_err=?err);
                                        db.delete_payment_method_by_merchant_id_payment_method_id(
                                            merchant_id,
                                            &resp.payment_method_id,
                                        )
                                        .await
                                        .to_not_found_response(
                                            errors::ApiErrorResponse::PaymentMethodNotFound,
                                        )?;

                                        Err(report!(errors::ApiErrorResponse::InternalServerError)
                                            .attach_printable(
                                                "Failed while updating card metadata changes",
                                            ))?
                                    };

                                    let updated_card = Some(CardDetailFromLocker {
                                        scheme: None,
                                        last4_digits: Some(card.card_number.clone().get_last4()),
                                        issuer_country: card.card_issuing_country,
                                        card_number: Some(card.card_number),
                                        expiry_month: Some(card.card_exp_month),
                                        expiry_year: Some(card.card_exp_year),
                                        card_token: None,
                                        card_fingerprint: None,
                                        card_holder_name: card.card_holder_name,
                                        nick_name: card.nick_name,
                                        card_network: card.card_network,
                                        card_isin: None,
                                        card_issuer: card.card_issuer,
                                        card_type: card.card_type,
                                        saved_to_locker: true,
                                    });

                                    let updated_pmd = updated_card.as_ref().map(|card| {
                                        PaymentMethodsData::Card(CardDetailsPaymentMethod::from(
                                            card.clone(),
                                        ))
                                    });
                                    let pm_data_encrypted =
                                        payment_methods::cards::create_encrypted_payment_method_data(
                                            key_store,
                                            updated_pmd,
                                        )
                                        .await;

                                    let pm_update =
                                        storage::PaymentMethodUpdate::PaymentMethodDataUpdate {
                                            payment_method_data: pm_data_encrypted,
                                        };

                                    db.update_payment_method(existing_pm, pm_update)
                                        .await
                                        .change_context(errors::ApiErrorResponse::InternalServerError)
                                        .attach_printable("Failed to add payment method in db")?;
                                }
                            }
                        },
                        None => {
                            let pm_metadata = create_payment_method_metadata(None, connector_token)?;

                            locker_id = Some(resp.payment_method_id);
                            resp.payment_method_id = generate_id(consts::ID_LENGTH, "pm");

                            payment_methods::cards::create_payment_method(
                                db,
                                &payment_method_create_request,
                                &customer.customer_id,
                                &resp.payment_method_id,
                                Some(store_card_resp.card_reference),
                                merchant_id,
                                pm_metadata,
                                pm_data_encrypted,
                                key_store,
                            )
                            .await?;
                        }
<<<<<<< HEAD
=======
                    },
                    None => {
                        let pm_metadata = create_payment_method_metadata(None, connector_token)?;

                        locker_id = if resp.payment_method == PaymentMethod::Card {
                            Some(resp.payment_method_id)
                        } else {
                            None
                        };

                        resp.payment_method_id = generate_id(consts::ID_LENGTH, "pm");
                        payment_methods::cards::create_payment_method(
                            db,
                            &payment_method_create_request,
                            &customer.customer_id,
                            &resp.payment_method_id,
                            locker_id,
                            merchant_id,
                            pm_metadata,
                            customer_acceptance,
                            pm_data_encrypted,
                            key_store,
                            connector_mandate_details,
                        )
                        .await?;
>>>>>>> 6671bff3
                    }
                }

                Some(resp.payment_method_id)
            } else {
                None
            };
            Ok(pm_id)
        }
        Err(_) => Ok(None),
    }
}

async fn skip_saving_card_in_locker(
    merchant_account: &domain::MerchantAccount,
    payment_method_request: api::PaymentMethodCreate,
) -> RouterResult<(
    api_models::payment_methods::PaymentMethodResponse,
    Option<payment_methods::transformers::StoreCardRespPayload>,
)> {
    let merchant_id = &merchant_account.merchant_id;
    let customer_id = payment_method_request
        .clone()
        .customer_id
        .clone()
        .get_required_value("customer_id")?;
    let payment_method_id = common_utils::generate_id(crate::consts::ID_LENGTH, "pm");

    let last4_digits = payment_method_request
        .card
        .clone()
        .map(|c| c.card_number.get_last4());

    let card_isin = payment_method_request
        .card
        .clone()
        .map(|c: api_models::payment_methods::CardDetail| c.card_number.get_card_isin());

    match payment_method_request.card.clone() {
        Some(card) => {
            let card_detail = CardDetailFromLocker {
                scheme: None,
                issuer_country: card.card_issuing_country.clone(),
                last4_digits: last4_digits.clone(),
                card_number: None,
                expiry_month: Some(card.card_exp_month.clone()),
                expiry_year: Some(card.card_exp_year),
                card_token: None,
                card_holder_name: card.card_holder_name.clone(),
                card_fingerprint: None,
                nick_name: None,
                card_isin: card_isin.clone(),
                card_issuer: card.card_issuer.clone(),
                card_network: card.card_network.clone(),
                card_type: card.card_type.clone(),
                saved_to_locker: false,
            };
            let pm_resp = api::PaymentMethodResponse {
                merchant_id: merchant_id.to_string(),
                customer_id: Some(customer_id),
                payment_method_id,
                payment_method: payment_method_request.payment_method,
                payment_method_type: payment_method_request.payment_method_type,
                card: Some(card_detail),
                recurring_enabled: false,
                installment_payment_enabled: false,
                payment_experience: Some(vec![api_models::enums::PaymentExperience::RedirectToUrl]),
                metadata: None,
                created: Some(common_utils::date_time::now()),
                bank_transfer: None,
                last_used_at: Some(common_utils::date_time::now()),
            };

            Ok((pm_resp, None))
        }
        None => {
            let pm_id = common_utils::generate_id(crate::consts::ID_LENGTH, "pm");
            let payment_method_response = api::PaymentMethodResponse {
                merchant_id: merchant_id.to_string(),
                customer_id: Some(customer_id),
                payment_method_id: pm_id,
                payment_method: payment_method_request.payment_method,
                payment_method_type: payment_method_request.payment_method_type,
                card: None,
                metadata: None,
                created: Some(common_utils::date_time::now()),
                recurring_enabled: false,
                installment_payment_enabled: false,
                payment_experience: Some(vec![api_models::enums::PaymentExperience::RedirectToUrl]),
                bank_transfer: None,
                last_used_at: Some(common_utils::date_time::now()),
            };
            Ok((payment_method_response, None))
        }
    }
}

pub async fn save_in_locker(
    state: &AppState,
    merchant_account: &domain::MerchantAccount,
    payment_method_request: api::PaymentMethodCreate,
) -> RouterResult<(
    api_models::payment_methods::PaymentMethodResponse,
    Option<payment_methods::transformers::StoreCardRespPayload>,
)> {
    payment_method_request.validate()?;
    let merchant_id = &merchant_account.merchant_id;
    let customer_id = payment_method_request
        .customer_id
        .clone()
        .get_required_value("customer_id")?;
    match payment_method_request.card.clone() {
        Some(card) => payment_methods::cards::add_card_to_locker(
            state,
            payment_method_request,
            &card,
            &customer_id,
            merchant_account,
        )
        .await
        .change_context(errors::ApiErrorResponse::InternalServerError)
        .attach_printable("Add Card Failed"),
        None => {
            let pm_id = common_utils::generate_id(crate::consts::ID_LENGTH, "pm");
            let payment_method_response = api::PaymentMethodResponse {
                merchant_id: merchant_id.to_string(),
                customer_id: Some(customer_id),
                payment_method_id: pm_id,
                payment_method: payment_method_request.payment_method,
                payment_method_type: payment_method_request.payment_method_type,
                bank_transfer: None,
                card: None,
                metadata: None,
                created: Some(common_utils::date_time::now()),
                recurring_enabled: false,           //[#219]
                installment_payment_enabled: false, //[#219]
                payment_experience: Some(vec![api_models::enums::PaymentExperience::RedirectToUrl]), //[#219]
                last_used_at: Some(common_utils::date_time::now()),
            };
            Ok((payment_method_response, None))
        }
    }
}

pub fn create_payment_method_metadata(
    metadata: Option<&pii::SecretSerdeValue>,
    connector_token: Option<(&api::ConnectorData, String)>,
) -> RouterResult<Option<serde_json::Value>> {
    let mut meta = match metadata {
        None => serde_json::Map::new(),
        Some(meta) => {
            let metadata = meta.clone().expose();
            let existing_metadata: serde_json::Map<String, serde_json::Value> = metadata
                .parse_value("Map<String, Value>")
                .change_context(errors::ApiErrorResponse::InternalServerError)
                .attach_printable("Failed to parse the metadata")?;
            existing_metadata
        }
    };
    Ok(connector_token.and_then(|connector_and_token| {
        meta.insert(
            connector_and_token.0.connector_name.to_string(),
            serde_json::Value::String(connector_and_token.1),
        )
    }))
}

pub async fn add_payment_method_token<F: Clone, T: types::Tokenizable + Clone>(
    state: &AppState,
    connector: &api::ConnectorData,
    tokenization_action: &payments::TokenizationAction,
    router_data: &mut types::RouterData<F, T, types::PaymentsResponseData>,
    pm_token_request_data: types::PaymentMethodTokenizationData,
) -> RouterResult<Option<String>> {
    match tokenization_action {
        payments::TokenizationAction::TokenizeInConnector
        | payments::TokenizationAction::TokenizeInConnectorAndApplepayPreDecrypt => {
            let connector_integration: services::BoxedConnectorIntegration<
                '_,
                api::PaymentMethodToken,
                types::PaymentMethodTokenizationData,
                types::PaymentsResponseData,
            > = connector.connector.get_connector_integration();

            let pm_token_response_data: Result<types::PaymentsResponseData, types::ErrorResponse> =
                Err(types::ErrorResponse::default());

            let mut pm_token_router_data = payments::helpers::router_data_type_conversion::<
                _,
                api::PaymentMethodToken,
                _,
                _,
                _,
                _,
            >(
                router_data.clone(),
                pm_token_request_data,
                pm_token_response_data,
            );

            connector_integration
                .execute_pretasks(&mut pm_token_router_data, state)
                .await
                .to_payment_failed_response()?;

            router_data
                .request
                .set_session_token(pm_token_router_data.session_token.clone());

            let resp = services::execute_connector_processing_step(
                state,
                connector_integration,
                &pm_token_router_data,
                payments::CallConnectorAction::Trigger,
                None,
            )
            .await
            .to_payment_failed_response()?;

            metrics::CONNECTOR_PAYMENT_METHOD_TOKENIZATION.add(
                &metrics::CONTEXT,
                1,
                &[
                    metrics::request::add_attributes(
                        "connector",
                        connector.connector_name.to_string(),
                    ),
                    metrics::request::add_attributes(
                        "payment_method",
                        router_data.payment_method.to_string(),
                    ),
                ],
            );

            let pm_token = match resp.response {
                Ok(response) => match response {
                    types::PaymentsResponseData::TokenizationResponse { token } => Some(token),
                    _ => None,
                },
                Err(err) => {
                    logger::debug!(payment_method_tokenization_error=?err);
                    None
                }
            };
            Ok(pm_token)
        }
        _ => Ok(None),
    }
}

fn add_connector_mandate_details_in_payment_method(
    resp: types::PaymentsResponseData,
    connector: &api::ConnectorData,
) -> Option<storage::PaymentsMandateReference> {
    let mut mandate_details = HashMap::new();

    let connector_mandate_id = match resp {
        types::PaymentsResponseData::TransactionResponse {
            mandate_reference, ..
        } => {
            if let Some(mandate_ref) = mandate_reference {
                mandate_ref.connector_mandate_id.clone()
            } else {
                None
            }
        }
        _ => None,
    };

    if let Some(mca_id) = connector.merchant_connector_id.clone() {
        mandate_details.insert(mca_id, connector_mandate_id);
        Some(storage::PaymentsMandateReference(mandate_details))
    } else {
        None
    }
}<|MERGE_RESOLUTION|>--- conflicted
+++ resolved
@@ -1,7 +1,6 @@
 use std::collections::HashMap;
 
 use api_models::payment_methods::PaymentMethodsData;
-use common_enums::PaymentMethod;
 use common_utils::{
     ext_traits::{Encode, ValueExt},
     pii,
@@ -143,7 +142,6 @@
                     )
                     .await;
 
-<<<<<<< HEAD
                 if let Some(store_card_resp) = store_card_resp {
                     match store_card_resp.duplication_check {
                         Some(duplication_check) => match duplication_check {
@@ -161,82 +159,6 @@
                                                 db, pm, metadata,
                                             )
                                             .await
-=======
-                let mut payment_method_id = resp.payment_method_id.clone();
-                let mut locker_id = None;
-
-                match duplication_check {
-                    Some(duplication_check) => match duplication_check {
-                        payment_methods::transformers::DataDuplicationCheck::Duplicated => {
-                            let payment_method = {
-                                let existing_pm_by_pmid =
-                                    db.find_payment_method(&payment_method_id).await;
-
-                                if let Err(err) = existing_pm_by_pmid {
-                                    if err.current_context().is_db_not_found() {
-                                        locker_id = Some(payment_method_id.clone());
-                                        let existing_pm_by_locker_id = db
-                                            .find_payment_method_by_locker_id(&payment_method_id)
-                                            .await;
-
-                                        match &existing_pm_by_locker_id {
-                                            Ok(pm) => {
-                                                payment_method_id = pm.payment_method_id.clone()
-                                            }
-                                            Err(_) => {
-                                                payment_method_id =
-                                                    generate_id(consts::ID_LENGTH, "pm")
-                                            }
-                                        };
-                                        existing_pm_by_locker_id
-                                    } else {
-                                        Err(err)
-                                    }
-                                } else {
-                                    existing_pm_by_pmid
-                                }
-                            };
-
-                            resp.payment_method_id = payment_method_id;
-
-                            match payment_method {
-                                Ok(pm) => {
-                                    let pm_metadata = create_payment_method_metadata(
-                                        pm.metadata.as_ref(),
-                                        connector_token,
-                                    )?;
-                                    if let Some(metadata) = pm_metadata {
-                                        payment_methods::cards::update_payment_method(
-                                            db, pm, metadata,
-                                        )
-                                        .await
-                                        .change_context(
-                                            errors::ApiErrorResponse::InternalServerError,
-                                        )
-                                        .attach_printable("Failed to add payment method in db")?;
-                                    };
-                                }
-                                Err(err) => {
-                                    if err.current_context().is_db_not_found() {
-                                        let pm_metadata =
-                                            create_payment_method_metadata(None, connector_token)?;
-                                        payment_methods::cards::create_payment_method(
-                                            db,
-                                            &payment_method_create_request,
-                                            &customer.customer_id,
-                                            &resp.payment_method_id,
-                                            locker_id,
-                                            merchant_id,
-                                            pm_metadata,
-                                            customer_acceptance,
-                                            pm_data_encrypted,
-                                            key_store,
-                                            connector_mandate_details,
-                                        )
-                                        .await
-                                    } else {
-                                        Err(err)
->>>>>>> 6671bff3
                                             .change_context(
                                                 errors::ApiErrorResponse::InternalServerError,
                                             )
@@ -257,8 +179,10 @@
                                                 Some(store_card_resp.card_reference.clone()),
                                                 merchant_id,
                                                 pm_metadata,
+                                                customer_acceptance,
                                                 pm_data_encrypted,
                                                 key_store,
+                                                connector_mandate_details
                                             )
                                             .await
                                         } else {
@@ -280,7 +204,6 @@
                                             if err.current_context().is_db_not_found() {
                                                 resp.payment_method_id = generate_id(consts::ID_LENGTH, "pm");
                                                 payment_methods::cards::insert_payment_method(
-<<<<<<< HEAD
                                                             db,
                                                             &resp,
                                                             payment_method_create_request.clone(),
@@ -288,23 +211,11 @@
                                                             &merchant_account.merchant_id,
                                                             &customer.customer_id,
                                                             resp.metadata.clone().map(|val| val.expose()),
+                                                            customer_acceptance,
                                                             Some(store_card_resp.card_reference.clone()),
+                                                            connector_mandate_details
                                                         )
                                                         .await
-=======
-                                                    db,
-                                                    &resp,
-                                                    payment_method_create_request.clone(),
-                                                    key_store,
-                                                    &merchant_account.merchant_id,
-                                                    &customer.customer_id,
-                                                    resp.metadata.clone().map(|val| val.expose()),
-                                                    customer_acceptance,
-                                                    locker_id,
-                                                    connector_mandate_details,
-                                                )
-                                                .await
->>>>>>> 6671bff3
                                             } else {
                                                 Err(err)
                                                     .change_context(errors::ApiErrorResponse::InternalServerError)
@@ -393,8 +304,6 @@
                         },
                         None => {
                             let pm_metadata = create_payment_method_metadata(None, connector_token)?;
-
-                            locker_id = Some(resp.payment_method_id);
                             resp.payment_method_id = generate_id(consts::ID_LENGTH, "pm");
 
                             payment_methods::cards::create_payment_method(
@@ -405,40 +314,33 @@
                                 Some(store_card_resp.card_reference),
                                 merchant_id,
                                 pm_metadata,
+                                customer_acceptance,
                                 pm_data_encrypted,
                                 key_store,
+                                connector_mandate_details
                             )
                             .await?;
                         }
-<<<<<<< HEAD
-=======
-                    },
-                    None => {
-                        let pm_metadata = create_payment_method_metadata(None, connector_token)?;
-
-                        locker_id = if resp.payment_method == PaymentMethod::Card {
-                            Some(resp.payment_method_id)
-                        } else {
-                            None
-                        };
-
-                        resp.payment_method_id = generate_id(consts::ID_LENGTH, "pm");
-                        payment_methods::cards::create_payment_method(
-                            db,
-                            &payment_method_create_request,
-                            &customer.customer_id,
-                            &resp.payment_method_id,
-                            locker_id,
-                            merchant_id,
-                            pm_metadata,
-                            customer_acceptance,
-                            pm_data_encrypted,
-                            key_store,
-                            connector_mandate_details,
-                        )
-                        .await?;
->>>>>>> 6671bff3
                     }
+                } else {
+                    let pm_metadata = create_payment_method_metadata(None, connector_token)?;
+
+                    resp.payment_method_id = generate_id(consts::ID_LENGTH, "pm");
+
+                    payment_methods::cards::create_payment_method(
+                        db,
+                        &payment_method_create_request,
+                        &customer.customer_id,
+                        &resp.payment_method_id,
+                        None,
+                        merchant_id,
+                        pm_metadata,
+                        customer_acceptance,
+                        pm_data_encrypted,
+                        key_store,
+                        connector_mandate_details,
+                    )
+                    .await?;
                 }
 
                 Some(resp.payment_method_id)
