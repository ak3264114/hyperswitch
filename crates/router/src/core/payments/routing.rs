mod transformers;

use std::{
    collections::hash_map,
    hash::{Hash, Hasher},
    sync::Arc,
};

use api_models::{
    admin as admin_api,
    enums::{self as api_enums, CountryAlpha2},
    payments::Address,
    routing::ConnectorSelection,
};
use diesel_models::enums as storage_enums;
use error_stack::{IntoReport, ResultExt};
use euclid::{
    backend::{self, inputs as dsl_inputs, EuclidBackend},
    dssa::graph::{self as euclid_graph, Memoization},
    enums as euclid_enums,
    frontend::ast,
};
use kgraph_utils::{
    mca as mca_graph,
    transformers::{IntoContext, IntoDirValue},
};
use masking::PeekInterface;
use rand::{
    distributions::{self, Distribution},
    SeedableRng,
};
use rustc_hash::FxHashMap;
use storage_impl::redis::cache::{KGRAPH_CACHE, ROUTING_CACHE};

#[cfg(feature = "payouts")]
use crate::core::payouts;
#[cfg(not(feature = "business_profile_routing"))]
use crate::utils::StringExt;
use crate::{
    core::{
        errors, errors as oss_errors, payments as payments_oss,
        routing::{self, helpers as routing_helpers},
    },
    logger,
    types::{
        api, api::routing as routing_types, domain, storage as oss_storage,
        transformers::ForeignInto,
    },
    utils::{OptionExt, ValueExt},
    AppState,
};

pub enum CachedAlgorithm {
    Single(Box<routing_types::RoutableConnectorChoice>),
    Priority(Vec<routing_types::RoutableConnectorChoice>),
    VolumeSplit(Vec<routing_types::ConnectorVolumeSplit>),
    Advanced(backend::VirInterpreterBackend<ConnectorSelection>),
}

pub struct SessionFlowRoutingInput<'a> {
    pub state: &'a AppState,
    pub country: Option<CountryAlpha2>,
    pub key_store: &'a domain::MerchantKeyStore,
    pub merchant_account: &'a domain::MerchantAccount,
    pub payment_attempt: &'a oss_storage::PaymentAttempt,
    pub payment_intent: &'a oss_storage::PaymentIntent,
    pub chosen: Vec<api::SessionConnectorData>,
}

pub struct SessionRoutingPmTypeInput<'a> {
    state: &'a AppState,
    key_store: &'a domain::MerchantKeyStore,
    attempt_id: &'a str,
    routing_algorithm: &'a MerchantAccountRoutingAlgorithm,
    backend_input: dsl_inputs::BackendInput,
    allowed_connectors: FxHashMap<String, api::GetToken>,
    #[cfg(any(
        feature = "business_profile_routing",
        feature = "profile_specific_fallback_routing"
    ))]
    profile_id: Option<String>,
}

type RoutingResult<O> = oss_errors::CustomResult<O, errors::RoutingError>;

#[derive(Debug, serde::Serialize, serde::Deserialize)]
#[serde(untagged)]
enum MerchantAccountRoutingAlgorithm {
    V1(routing_types::RoutingAlgorithmRef),
}

impl Default for MerchantAccountRoutingAlgorithm {
    fn default() -> Self {
        Self::V1(routing_types::RoutingAlgorithmRef::default())
    }
}

#[cfg(feature = "payouts")]
pub fn make_dsl_input_for_payouts(
    payout_data: &payouts::PayoutData,
) -> RoutingResult<dsl_inputs::BackendInput> {
    use crate::types::transformers::ForeignFrom;
    let mandate = dsl_inputs::MandateData {
        mandate_acceptance_type: None,
        mandate_type: None,
        payment_type: None,
    };
    let metadata = payout_data
        .payouts
        .metadata
        .clone()
        .map(|val| val.parse_value("routing_parameters"))
        .transpose()
        .change_context(errors::RoutingError::MetadataParsingError)
        .attach_printable("Unable to parse routing_parameters from metadata of payouts")
        .unwrap_or_else(|err| {
            logger::error!(error=?err);
            None
        });
    let payment = dsl_inputs::PaymentInput {
        amount: payout_data.payouts.amount,
        card_bin: None,
        currency: payout_data.payouts.destination_currency,
        authentication_type: None,
        capture_method: None,
        business_country: payout_data
            .payout_attempt
            .business_country
            .map(api_enums::Country::from_alpha2),
        billing_country: payout_data
            .billing_address
            .as_ref()
            .and_then(|bic| bic.country)
            .map(api_enums::Country::from_alpha2),
        business_label: payout_data.payout_attempt.business_label.clone(),
        setup_future_usage: None,
    };
    let payment_method = dsl_inputs::PaymentMethodInput {
        payment_method: Some(api_enums::PaymentMethod::foreign_from(
            payout_data.payouts.payout_type,
        )),
        payment_method_type: payout_data
            .payout_method_data
            .clone()
            .map(api_enums::PaymentMethodType::foreign_from),
        card_network: None,
    };
    Ok(dsl_inputs::BackendInput {
        mandate,
        metadata,
        payment,
        payment_method,
    })
}

pub fn make_dsl_input<F>(
    payment_data: &payments_oss::PaymentData<F>,
) -> RoutingResult<dsl_inputs::BackendInput>
where
    F: Clone,
{
    let mandate_data = dsl_inputs::MandateData {
        mandate_acceptance_type: payment_data
            .setup_mandate
            .as_ref()
            .and_then(|mandate_data| {
                mandate_data
                    .customer_acceptance
                    .clone()
                    .map(|cat| match cat.acceptance_type {
                        data_models::mandates::AcceptanceType::Online => {
                            euclid_enums::MandateAcceptanceType::Online
                        }
                        data_models::mandates::AcceptanceType::Offline => {
                            euclid_enums::MandateAcceptanceType::Offline
                        }
                    })
            }),
        mandate_type: payment_data
            .setup_mandate
            .as_ref()
            .and_then(|mandate_data| {
                mandate_data.mandate_type.clone().map(|mt| match mt {
                    data_models::mandates::MandateDataType::SingleUse(_) => {
                        euclid_enums::MandateType::SingleUse
                    }
                    data_models::mandates::MandateDataType::MultiUse(_) => {
                        euclid_enums::MandateType::MultiUse
                    }
                })
            }),
        payment_type: Some(payment_data.setup_mandate.clone().map_or_else(
            || euclid_enums::PaymentType::NonMandate,
            |_| euclid_enums::PaymentType::SetupMandate,
        )),
    };
    let payment_method_input = dsl_inputs::PaymentMethodInput {
        payment_method: payment_data.payment_attempt.payment_method,
        payment_method_type: payment_data.payment_attempt.payment_method_type,
        card_network: payment_data
            .payment_method_data
            .as_ref()
            .and_then(|pm_data| match pm_data {
                api::PaymentMethodData::Card(card) => card.card_network.clone(),

                _ => None,
            }),
    };

    let payment_input = dsl_inputs::PaymentInput {
        amount: payment_data.payment_intent.amount,
        card_bin: payment_data
            .payment_method_data
            .as_ref()
            .and_then(|pm_data| match pm_data {
                api::PaymentMethodData::Card(card) => {
                    Some(card.card_number.peek().chars().take(6).collect())
                }
                _ => None,
            }),
        currency: payment_data.currency,
        authentication_type: payment_data.payment_attempt.authentication_type,
        capture_method: payment_data
            .payment_attempt
            .capture_method
            .and_then(|cm| cm.foreign_into()),
        business_country: payment_data
            .payment_intent
            .business_country
            .map(api_enums::Country::from_alpha2),
        billing_country: payment_data
            .address
            .billing
            .as_ref()
            .and_then(|bic| bic.address.as_ref())
            .and_then(|add| add.country)
            .map(api_enums::Country::from_alpha2),
        business_label: payment_data.payment_intent.business_label.clone(),
        setup_future_usage: payment_data.payment_intent.setup_future_usage,
    };

    let metadata = payment_data
        .payment_intent
        .metadata
        .clone()
        .map(|val| val.parse_value("routing_parameters"))
        .transpose()
        .change_context(errors::RoutingError::MetadataParsingError)
        .attach_printable("Unable to parse routing_parameters from metadata of payment_intent")
        .unwrap_or_else(|err| {
            logger::error!(error=?err);
            None
        });

    Ok(dsl_inputs::BackendInput {
        metadata,
        payment: payment_input,
        payment_method: payment_method_input,
        mandate: mandate_data,
    })
}

pub async fn perform_static_routing_v1<F: Clone>(
    state: &AppState,
    merchant_id: &str,
    algorithm_ref: routing_types::RoutingAlgorithmRef,
    transaction_data: &routing::TransactionData<'_, F>,
) -> RoutingResult<Vec<routing_types::RoutableConnectorChoice>> {
    #[cfg(any(
        feature = "profile_specific_fallback_routing",
        feature = "business_profile_routing"
    ))]
    let profile_id = match transaction_data {
        routing::TransactionData::Payment(payment_data) => payment_data
            .payment_intent
            .profile_id
            .as_ref()
            .get_required_value("profile_id")
            .change_context(errors::RoutingError::ProfileIdMissing)?,
        #[cfg(feature = "payouts")]
        routing::TransactionData::Payout(payout_data) => &payout_data.payout_attempt.profile_id,
    };
    let algorithm_id = if let Some(id) = algorithm_ref.algorithm_id {
        id
    } else {
        let fallback_config = routing_helpers::get_merchant_default_config(
            &*state.clone().store,
            #[cfg(not(feature = "profile_specific_fallback_routing"))]
            merchant_id,
            #[cfg(feature = "profile_specific_fallback_routing")]
            profile_id,
            &api_enums::TransactionType::from(transaction_data),
        )
        .await
        .change_context(errors::RoutingError::FallbackConfigFetchFailed)?;

        return Ok(fallback_config);
    };
    let cached_algorithm = ensure_algorithm_cached_v1(
        state,
        merchant_id,
        &algorithm_id,
        #[cfg(feature = "business_profile_routing")]
        Some(profile_id).cloned(),
        &api_enums::TransactionType::from(transaction_data),
    )
    .await?;

    Ok(match cached_algorithm.as_ref() {
        CachedAlgorithm::Single(conn) => vec![(**conn).clone()],

        CachedAlgorithm::Priority(plist) => plist.clone(),

        CachedAlgorithm::VolumeSplit(splits) => perform_volume_split(splits.to_vec(), None)
            .change_context(errors::RoutingError::ConnectorSelectionFailed)?,

        CachedAlgorithm::Advanced(interpreter) => {
            let backend_input = match transaction_data {
                routing::TransactionData::Payment(payment_data) => make_dsl_input(payment_data)?,
                #[cfg(feature = "payouts")]
                routing::TransactionData::Payout(payout_data) => {
                    make_dsl_input_for_payouts(payout_data)?
                }
            };

            execute_dsl_and_get_connector_v1(backend_input, interpreter)?
        }
    })
}

async fn ensure_algorithm_cached_v1(
    state: &AppState,
    merchant_id: &str,
    algorithm_id: &str,
    #[cfg(feature = "business_profile_routing")] profile_id: Option<String>,
<<<<<<< HEAD
) -> RoutingResult<Arc<CachedAlgorithm>> {
=======
    transaction_type: &api_enums::TransactionType,
) -> RoutingResult<String> {
>>>>>>> 6b078fa3
    #[cfg(feature = "business_profile_routing")]
    let key = {
        let profile_id = profile_id
            .clone()
            .get_required_value("profile_id")
            .change_context(errors::RoutingError::ProfileIdMissing)?;

        match transaction_type {
            api_enums::TransactionType::Payment => {
                format!("routing_config_{merchant_id}_{profile_id}")
            }
            #[cfg(feature = "payouts")]
            api_enums::TransactionType::Payout => {
                format!("routing_config_po_{merchant_id}_{profile_id}")
            }
        }
    };

    #[cfg(not(feature = "business_profile_routing"))]
    let key = match transaction_type {
        api_enums::TransactionType::Payment => {
            format!("dsl_{merchant_id}")
        }
        #[cfg(feature = "payouts")]
        api_enums::TransactionType::Payout => {
            format!("dsl_po_{merchant_id}")
        }
    };

    let cached_algorithm = ROUTING_CACHE
        .get_val::<Arc<CachedAlgorithm>>(key.as_str())
        .await;

    let algorithm = if let Some(algo) = cached_algorithm {
        algo
    } else {
        refresh_routing_cache_v1(
            state,
            key.clone(),
            algorithm_id,
            #[cfg(feature = "business_profile_routing")]
            profile_id,
        )
        .await?
    };

    Ok(algorithm)
}

pub fn perform_straight_through_routing(
    algorithm: &routing_types::StraightThroughAlgorithm,
    creds_identifier: Option<String>,
) -> RoutingResult<(Vec<routing_types::RoutableConnectorChoice>, bool)> {
    Ok(match algorithm {
        routing_types::StraightThroughAlgorithm::Single(conn) => {
            (vec![(**conn).clone()], creds_identifier.is_none())
        }

        routing_types::StraightThroughAlgorithm::Priority(conns) => (conns.clone(), true),

        routing_types::StraightThroughAlgorithm::VolumeSplit(splits) => (
            perform_volume_split(splits.to_vec(), None)
                .change_context(errors::RoutingError::ConnectorSelectionFailed)
                .attach_printable(
                    "Volume Split connector selection error in straight through routing",
                )?,
            true,
        ),
    })
}

fn execute_dsl_and_get_connector_v1(
    backend_input: dsl_inputs::BackendInput,
    interpreter: &backend::VirInterpreterBackend<ConnectorSelection>,
) -> RoutingResult<Vec<routing_types::RoutableConnectorChoice>> {
    let routing_output: routing_types::RoutingAlgorithm = interpreter
        .execute(backend_input)
        .map(|out| out.connector_selection.foreign_into())
        .into_report()
        .change_context(errors::RoutingError::DslExecutionError)?;

    Ok(match routing_output {
        routing_types::RoutingAlgorithm::Priority(plist) => plist,

        routing_types::RoutingAlgorithm::VolumeSplit(splits) => perform_volume_split(splits, None)
            .change_context(errors::RoutingError::DslFinalConnectorSelectionFailed)?,

        _ => Err(errors::RoutingError::DslIncorrectSelectionAlgorithm)
            .into_report()
            .attach_printable("Unsupported algorithm received as a result of static routing")?,
    })
}

pub async fn refresh_routing_cache_v1(
    state: &AppState,
    key: String,
    algorithm_id: &str,
    #[cfg(feature = "business_profile_routing")] profile_id: Option<String>,
) -> RoutingResult<Arc<CachedAlgorithm>> {
    #[cfg(feature = "business_profile_routing")]
    let algorithm = {
        let algorithm = state
            .store
            .find_routing_algorithm_by_profile_id_algorithm_id(
                &profile_id.unwrap_or_default(),
                algorithm_id,
            )
            .await
            .change_context(errors::RoutingError::DslMissingInDb)?;
        let algorithm: routing_types::RoutingAlgorithm = algorithm
            .algorithm_data
            .parse_value("RoutingAlgorithm")
            .change_context(errors::RoutingError::DslParsingError)?;
        algorithm
    };

    #[cfg(not(feature = "business_profile_routing"))]
    let algorithm = {
        let config = state
            .store
            .find_config_by_key(algorithm_id)
            .await
            .change_context(errors::RoutingError::DslMissingInDb)
            .attach_printable("DSL not found in DB")?;

        let algorithm: routing_types::RoutingAlgorithm = config
            .config
            .parse_struct("Program")
            .change_context(errors::RoutingError::DslParsingError)
            .attach_printable("Error parsing routing algorithm from configs")?;
        algorithm
    };
    let cached_algorithm = match algorithm {
        routing_types::RoutingAlgorithm::Single(conn) => CachedAlgorithm::Single(conn),
        routing_types::RoutingAlgorithm::Priority(plist) => CachedAlgorithm::Priority(plist),
        routing_types::RoutingAlgorithm::VolumeSplit(splits) => {
            CachedAlgorithm::VolumeSplit(splits)
        }
        routing_types::RoutingAlgorithm::Advanced(program) => {
            let interpreter = backend::VirInterpreterBackend::with_program(program)
                .into_report()
                .change_context(errors::RoutingError::DslBackendInitError)
                .attach_printable("Error initializing DSL interpreter backend")?;

            CachedAlgorithm::Advanced(interpreter)
        }
    };

    let arc_cached_algorithm = Arc::new(cached_algorithm);

    ROUTING_CACHE.push(key, arc_cached_algorithm.clone()).await;

    Ok(arc_cached_algorithm)
}

pub fn perform_volume_split(
    mut splits: Vec<routing_types::ConnectorVolumeSplit>,
    rng_seed: Option<&str>,
) -> RoutingResult<Vec<routing_types::RoutableConnectorChoice>> {
    let weights: Vec<u8> = splits.iter().map(|sp| sp.split).collect();
    let weighted_index = distributions::WeightedIndex::new(weights)
        .into_report()
        .change_context(errors::RoutingError::VolumeSplitFailed)
        .attach_printable("Error creating weighted distribution for volume split")?;

    let idx = if let Some(seed) = rng_seed {
        let mut hasher = hash_map::DefaultHasher::new();
        seed.hash(&mut hasher);
        let hash = hasher.finish();

        let mut rng = rand_chacha::ChaCha8Rng::seed_from_u64(hash);
        weighted_index.sample(&mut rng)
    } else {
        let mut rng = rand::thread_rng();
        weighted_index.sample(&mut rng)
    };

    splits
        .get(idx)
        .ok_or(errors::RoutingError::VolumeSplitFailed)
        .into_report()
        .attach_printable("Volume split index lookup failed")?;

    // Panic Safety: We have performed a `get(idx)` operation just above which will
    // ensure that the index is always present, else throw an error.
    let removed = splits.remove(idx);
    splits.insert(0, removed);

    Ok(splits.into_iter().map(|sp| sp.connector).collect())
}

pub async fn get_merchant_kgraph<'a>(
    state: &AppState,
    key_store: &domain::MerchantKeyStore,
    #[cfg(feature = "business_profile_routing")] profile_id: Option<String>,
    transaction_type: &api_enums::TransactionType,
) -> RoutingResult<Arc<euclid_graph::KnowledgeGraph<'a>>> {
    let merchant_id = &key_store.merchant_id;

    #[cfg(feature = "business_profile_routing")]
    let key = {
        let profile_id = profile_id
            .clone()
            .get_required_value("profile_id")
            .change_context(errors::RoutingError::ProfileIdMissing)?;
        match transaction_type {
            api_enums::TransactionType::Payment => format!("kgraph_{}_{}", merchant_id, profile_id),
            #[cfg(feature = "payouts")]
            api_enums::TransactionType::Payout => {
                format!("kgraph_po_{}_{}", merchant_id, profile_id)
            }
        }
    };

    #[cfg(not(feature = "business_profile_routing"))]
    let key = match transaction_type {
        api_enums::TransactionType::Payment => format!("kgraph_{}", merchant_id),
        #[cfg(feature = "payouts")]
        api_enums::TransactionType::Payout => format!("kgraph_po_{}", merchant_id),
    };

    let cached_kgraph = KGRAPH_CACHE
        .get_val::<Arc<euclid_graph::KnowledgeGraph<'_>>>(key.as_str())
        .await;

    let kgraph = if let Some(graph) = cached_kgraph {
        graph
    } else {
        refresh_kgraph_cache(
            state,
            key_store,
            key.clone(),
            #[cfg(feature = "business_profile_routing")]
            profile_id,
            transaction_type,
        )
        .await?
    };

    Ok(kgraph)
}

pub async fn refresh_kgraph_cache<'a>(
    state: &AppState,
    key_store: &domain::MerchantKeyStore,
    key: String,
    #[cfg(feature = "business_profile_routing")] profile_id: Option<String>,
<<<<<<< HEAD
) -> RoutingResult<Arc<euclid_graph::KnowledgeGraph<'a>>> {
=======
    transaction_type: &api_enums::TransactionType,
) -> RoutingResult<()> {
>>>>>>> 6b078fa3
    let mut merchant_connector_accounts = state
        .store
        .find_merchant_connector_account_by_merchant_id_and_disabled_list(
            &key_store.merchant_id,
            false,
            key_store,
        )
        .await
        .change_context(errors::RoutingError::KgraphCacheRefreshFailed)?;

    match transaction_type {
        api_enums::TransactionType::Payment => {
            merchant_connector_accounts.retain(|mca| {
                mca.connector_type != storage_enums::ConnectorType::PaymentVas
                    && mca.connector_type != storage_enums::ConnectorType::PaymentMethodAuth
                    && mca.connector_type != storage_enums::ConnectorType::PayoutProcessor
            });
        }
        #[cfg(feature = "payouts")]
        api_enums::TransactionType::Payout => {
            merchant_connector_accounts
                .retain(|mca| mca.connector_type == storage_enums::ConnectorType::PayoutProcessor);
        }
    };

    #[cfg(feature = "business_profile_routing")]
    let merchant_connector_accounts = payments_oss::helpers::filter_mca_based_on_business_profile(
        merchant_connector_accounts,
        profile_id,
    );

    let api_mcas: Vec<admin_api::MerchantConnectorResponse> = merchant_connector_accounts
        .into_iter()
        .map(|acct| acct.try_into())
        .collect::<Result<_, _>>()
        .change_context(errors::RoutingError::KgraphCacheRefreshFailed)?;

    let kgraph = Arc::new(
        mca_graph::make_mca_graph(api_mcas)
            .into_report()
            .change_context(errors::RoutingError::KgraphCacheRefreshFailed)
            .attach_printable("when construction kgraph")?,
    );

    KGRAPH_CACHE.push(key, kgraph.clone()).await;

    Ok(kgraph)
}

#[allow(clippy::too_many_arguments)]
async fn perform_kgraph_filtering(
    state: &AppState,
    key_store: &domain::MerchantKeyStore,
    chosen: Vec<routing_types::RoutableConnectorChoice>,
    backend_input: dsl_inputs::BackendInput,
    eligible_connectors: Option<&Vec<api_enums::RoutableConnectors>>,
    #[cfg(feature = "business_profile_routing")] profile_id: Option<String>,
    transaction_type: &api_enums::TransactionType,
) -> RoutingResult<Vec<routing_types::RoutableConnectorChoice>> {
    let context = euclid_graph::AnalysisContext::from_dir_values(
        backend_input
            .into_context()
            .into_report()
            .change_context(errors::RoutingError::KgraphAnalysisError)?,
    );
    let cached_kgraph = get_merchant_kgraph(
        state,
        key_store,
        #[cfg(feature = "business_profile_routing")]
        profile_id,
        transaction_type,
    )
    .await?;

    let mut final_selection = Vec::<routing_types::RoutableConnectorChoice>::new();
    for choice in chosen {
        let routable_connector = choice.connector;
        let euclid_choice: ast::ConnectorChoice = choice.clone().foreign_into();
        let dir_val = euclid_choice
            .into_dir_value()
            .into_report()
            .change_context(errors::RoutingError::KgraphAnalysisError)?;
        let kgraph_eligible = cached_kgraph
            .check_value_validity(dir_val, &context, &mut Memoization::new())
            .into_report()
            .change_context(errors::RoutingError::KgraphAnalysisError)?;

        let filter_eligible =
            eligible_connectors.map_or(true, |list| list.contains(&routable_connector));

        if kgraph_eligible && filter_eligible {
            final_selection.push(choice);
        }
    }

    Ok(final_selection)
}

pub async fn perform_eligibility_analysis<F: Clone>(
    state: &AppState,
    key_store: &domain::MerchantKeyStore,
    chosen: Vec<routing_types::RoutableConnectorChoice>,
    transaction_data: &routing::TransactionData<'_, F>,
    eligible_connectors: Option<&Vec<api_enums::RoutableConnectors>>,
    #[cfg(feature = "business_profile_routing")] profile_id: Option<String>,
) -> RoutingResult<Vec<routing_types::RoutableConnectorChoice>> {
    let backend_input = match transaction_data {
        routing::TransactionData::Payment(payment_data) => make_dsl_input(payment_data)?,
        #[cfg(feature = "payouts")]
        routing::TransactionData::Payout(payout_data) => make_dsl_input_for_payouts(payout_data)?,
    };

    perform_kgraph_filtering(
        state,
        key_store,
        chosen,
        backend_input,
        eligible_connectors,
        #[cfg(feature = "business_profile_routing")]
        profile_id,
        &api_enums::TransactionType::from(transaction_data),
    )
    .await
}

pub async fn perform_fallback_routing<F: Clone>(
    state: &AppState,
    key_store: &domain::MerchantKeyStore,
<<<<<<< HEAD
    payment_data: &payments_oss::PaymentData<F>,
=======
    merchant_last_modified: i64,
    transaction_data: &routing::TransactionData<'_, F>,
>>>>>>> 6b078fa3
    eligible_connectors: Option<&Vec<api_enums::RoutableConnectors>>,
    #[cfg(feature = "business_profile_routing")] profile_id: Option<String>,
) -> RoutingResult<Vec<routing_types::RoutableConnectorChoice>> {
    let fallback_config = routing_helpers::get_merchant_default_config(
        &*state.store,
        #[cfg(not(feature = "profile_specific_fallback_routing"))]
        &key_store.merchant_id,
        #[cfg(feature = "profile_specific_fallback_routing")]
        match transaction_data {
            routing::TransactionData::Payment(payment_data) => payment_data
                .payment_intent
                .profile_id
                .as_ref()
                .get_required_value("profile_id")
                .change_context(errors::RoutingError::ProfileIdMissing)?,
            #[cfg(feature = "payouts")]
            routing::TransactionData::Payout(payout_data) => &payout_data.payout_attempt.profile_id,
        },
        &api_enums::TransactionType::from(transaction_data),
    )
    .await
    .change_context(errors::RoutingError::FallbackConfigFetchFailed)?;

    let backend_input = match transaction_data {
        routing::TransactionData::Payment(payment_data) => make_dsl_input(payment_data)?,
        #[cfg(feature = "payouts")]
        routing::TransactionData::Payout(payout_data) => make_dsl_input_for_payouts(payout_data)?,
    };

    perform_kgraph_filtering(
        state,
        key_store,
        fallback_config,
        backend_input,
        eligible_connectors,
        #[cfg(feature = "business_profile_routing")]
        profile_id,
        &api_enums::TransactionType::from(transaction_data),
    )
    .await
}

pub async fn perform_eligibility_analysis_with_fallback<F: Clone>(
    state: &AppState,
    key_store: &domain::MerchantKeyStore,
    chosen: Vec<routing_types::RoutableConnectorChoice>,
    transaction_data: &routing::TransactionData<'_, F>,
    eligible_connectors: Option<Vec<api_enums::RoutableConnectors>>,
    #[cfg(feature = "business_profile_routing")] profile_id: Option<String>,
) -> RoutingResult<Vec<routing_types::RoutableConnectorChoice>> {
    let mut final_selection = perform_eligibility_analysis(
        state,
        key_store,
        chosen,
        transaction_data,
        eligible_connectors.as_ref(),
        #[cfg(feature = "business_profile_routing")]
        profile_id.clone(),
    )
    .await?;

    let fallback_selection = perform_fallback_routing(
        state,
        key_store,
<<<<<<< HEAD
        payment_data,
=======
        merchant_last_modified,
        transaction_data,
>>>>>>> 6b078fa3
        eligible_connectors.as_ref(),
        #[cfg(feature = "business_profile_routing")]
        profile_id,
    )
    .await;

    final_selection.append(
        &mut fallback_selection
            .unwrap_or_default()
            .iter()
            .filter(|&routable_connector_choice| {
                !final_selection.contains(routable_connector_choice)
            })
            .cloned()
            .collect::<Vec<_>>(),
    );

    let final_selected_connectors = final_selection
        .iter()
        .map(|item| item.connector)
        .collect::<Vec<_>>();
    logger::debug!(final_selected_connectors_for_routing=?final_selected_connectors, "List of final selected connectors for routing");

    Ok(final_selection)
}

pub async fn perform_session_flow_routing(
    session_input: SessionFlowRoutingInput<'_>,
    transaction_type: &api_enums::TransactionType,
) -> RoutingResult<FxHashMap<api_enums::PaymentMethodType, routing_types::SessionRoutingChoice>> {
    let mut pm_type_map: FxHashMap<api_enums::PaymentMethodType, FxHashMap<String, api::GetToken>> =
        FxHashMap::default();

    #[cfg(feature = "business_profile_routing")]
    let routing_algorithm: MerchantAccountRoutingAlgorithm = {
        let profile_id = session_input
            .payment_intent
            .profile_id
            .clone()
            .get_required_value("profile_id")
            .change_context(errors::RoutingError::ProfileIdMissing)?;

        let business_profile = session_input
            .state
            .store
            .find_business_profile_by_profile_id(&profile_id)
            .await
            .change_context(errors::RoutingError::ProfileNotFound)?;

        business_profile
            .routing_algorithm
            .clone()
            .map(|val| val.parse_value("MerchantAccountRoutingAlgorithm"))
            .transpose()
            .change_context(errors::RoutingError::InvalidRoutingAlgorithmStructure)?
            .unwrap_or_default()
    };

    #[cfg(not(feature = "business_profile_routing"))]
    let routing_algorithm: MerchantAccountRoutingAlgorithm = {
        session_input
            .merchant_account
            .routing_algorithm
            .clone()
            .map(|val| val.parse_value("MerchantAccountRoutingAlgorithm"))
            .transpose()
            .change_context(errors::RoutingError::InvalidRoutingAlgorithmStructure)?
            .unwrap_or_default()
    };

    let payment_method_input = dsl_inputs::PaymentMethodInput {
        payment_method: None,
        payment_method_type: None,
        card_network: None,
    };

    let payment_input = dsl_inputs::PaymentInput {
        amount: session_input.payment_intent.amount,
        currency: session_input
            .payment_intent
            .currency
            .get_required_value("Currency")
            .change_context(errors::RoutingError::DslMissingRequiredField {
                field_name: "currency".to_string(),
            })?,
        authentication_type: session_input.payment_attempt.authentication_type,
        card_bin: None,
        capture_method: session_input
            .payment_attempt
            .capture_method
            .and_then(|cm| cm.foreign_into()),
        business_country: session_input
            .payment_intent
            .business_country
            .map(api_enums::Country::from_alpha2),
        billing_country: session_input
            .country
            .map(storage_enums::Country::from_alpha2),
        business_label: session_input.payment_intent.business_label.clone(),
        setup_future_usage: session_input.payment_intent.setup_future_usage,
    };

    let metadata = session_input
        .payment_intent
        .metadata
        .clone()
        .map(|val| val.parse_value("routing_parameters"))
        .transpose()
        .change_context(errors::RoutingError::MetadataParsingError)
        .attach_printable("Unable to parse routing_parameters from metadata of payment_intent")
        .unwrap_or_else(|err| {
            logger::error!(?err);
            None
        });

    let mut backend_input = dsl_inputs::BackendInput {
        metadata,
        payment: payment_input,
        payment_method: payment_method_input,
        mandate: dsl_inputs::MandateData {
            mandate_acceptance_type: None,
            mandate_type: None,
            payment_type: None,
        },
    };

    for connector_data in session_input.chosen.iter() {
        pm_type_map
            .entry(connector_data.payment_method_type)
            .or_default()
            .insert(
                connector_data.connector.connector_name.to_string(),
                connector_data.connector.get_token.clone(),
            );
    }

    let mut result: FxHashMap<api_enums::PaymentMethodType, routing_types::SessionRoutingChoice> =
        FxHashMap::default();

    for (pm_type, allowed_connectors) in pm_type_map {
        let euclid_pmt: euclid_enums::PaymentMethodType = pm_type;
        let euclid_pm: euclid_enums::PaymentMethod = euclid_pmt.into();

        backend_input.payment_method.payment_method = Some(euclid_pm);
        backend_input.payment_method.payment_method_type = Some(euclid_pmt);

        let session_pm_input = SessionRoutingPmTypeInput {
            state: session_input.state,
            key_store: session_input.key_store,
            attempt_id: &session_input.payment_attempt.attempt_id,
            routing_algorithm: &routing_algorithm,
            backend_input: backend_input.clone(),
            allowed_connectors,
            #[cfg(any(
                feature = "business_profile_routing",
                feature = "profile_specific_fallback_routing"
            ))]
            profile_id: session_input.payment_intent.profile_id.clone(),
        };
        let maybe_choice =
            perform_session_routing_for_pm_type(session_pm_input, transaction_type).await?;

        // (connector, sub_label)
        if let Some(data) = maybe_choice {
            result.insert(
                pm_type,
                routing_types::SessionRoutingChoice {
                    connector: data.0,
                    #[cfg(not(feature = "connector_choice_mca_id"))]
                    sub_label: data.1,
                    payment_method_type: pm_type,
                },
            );
        }
    }

    Ok(result)
}

async fn perform_session_routing_for_pm_type(
    session_pm_input: SessionRoutingPmTypeInput<'_>,
    transaction_type: &api_enums::TransactionType,
) -> RoutingResult<Option<(api::ConnectorData, Option<String>)>> {
    let merchant_id = &session_pm_input.key_store.merchant_id;

    let chosen_connectors = match session_pm_input.routing_algorithm {
        MerchantAccountRoutingAlgorithm::V1(algorithm_ref) => {
            if let Some(ref algorithm_id) = algorithm_ref.algorithm_id {
                let cached_algorithm = ensure_algorithm_cached_v1(
                    &session_pm_input.state.clone(),
                    merchant_id,
                    algorithm_id,
                    #[cfg(feature = "business_profile_routing")]
                    session_pm_input.profile_id.clone(),
                    transaction_type,
                )
                .await?;

                match cached_algorithm.as_ref() {
                    CachedAlgorithm::Single(conn) => vec![(**conn).clone()],
                    CachedAlgorithm::Priority(plist) => plist.clone(),
                    CachedAlgorithm::VolumeSplit(splits) => {
                        perform_volume_split(splits.to_vec(), Some(session_pm_input.attempt_id))
                            .change_context(errors::RoutingError::ConnectorSelectionFailed)?
                    }
                    CachedAlgorithm::Advanced(interpreter) => execute_dsl_and_get_connector_v1(
                        session_pm_input.backend_input.clone(),
                        interpreter,
                    )?,
                }
            } else {
                routing_helpers::get_merchant_default_config(
                    &*session_pm_input.state.clone().store,
                    #[cfg(not(feature = "profile_specific_fallback_routing"))]
                    merchant_id,
                    #[cfg(feature = "profile_specific_fallback_routing")]
                    {
                        session_pm_input
                            .profile_id
                            .as_ref()
                            .get_required_value("profile_id")
                            .change_context(errors::RoutingError::ProfileIdMissing)?
                    },
                    transaction_type,
                )
                .await
                .change_context(errors::RoutingError::FallbackConfigFetchFailed)?
            }
        }
    };

    let mut final_selection = perform_kgraph_filtering(
        &session_pm_input.state.clone(),
        session_pm_input.key_store,
        chosen_connectors,
        session_pm_input.backend_input.clone(),
        None,
        #[cfg(feature = "business_profile_routing")]
        session_pm_input.profile_id.clone(),
        transaction_type,
    )
    .await?;

    if final_selection.is_empty() {
        let fallback = routing_helpers::get_merchant_default_config(
            &*session_pm_input.state.clone().store,
            #[cfg(not(feature = "profile_specific_fallback_routing"))]
            merchant_id,
            #[cfg(feature = "profile_specific_fallback_routing")]
            {
                session_pm_input
                    .profile_id
                    .as_ref()
                    .get_required_value("profile_id")
                    .change_context(errors::RoutingError::ProfileIdMissing)?
            },
            transaction_type,
        )
        .await
        .change_context(errors::RoutingError::FallbackConfigFetchFailed)?;

        final_selection = perform_kgraph_filtering(
            &session_pm_input.state.clone(),
            session_pm_input.key_store,
            fallback,
            session_pm_input.backend_input,
            None,
            #[cfg(feature = "business_profile_routing")]
            session_pm_input.profile_id.clone(),
            transaction_type,
        )
        .await?;
    }

    let mut final_choice: Option<(api::ConnectorData, Option<String>)> = None;

    for selection in final_selection {
        let connector_name = selection.connector.to_string();
        if let Some(get_token) = session_pm_input.allowed_connectors.get(&connector_name) {
            let connector_data = api::ConnectorData::get_connector_by_name(
                &session_pm_input.state.clone().conf.connectors,
                &connector_name,
                get_token.clone(),
                #[cfg(feature = "connector_choice_mca_id")]
                selection.merchant_connector_id,
                #[cfg(not(feature = "connector_choice_mca_id"))]
                None,
            )
            .change_context(errors::RoutingError::InvalidConnectorName(connector_name))?;
            #[cfg(not(feature = "connector_choice_mca_id"))]
            let sub_label = selection.sub_label;
            #[cfg(feature = "connector_choice_mca_id")]
            let sub_label = None;

            final_choice = Some((connector_data, sub_label));
            break;
        }
    }

    Ok(final_choice)
}

pub fn make_dsl_input_for_surcharge(
    payment_attempt: &oss_storage::PaymentAttempt,
    payment_intent: &oss_storage::PaymentIntent,
    billing_address: Option<Address>,
) -> RoutingResult<dsl_inputs::BackendInput> {
    let mandate_data = dsl_inputs::MandateData {
        mandate_acceptance_type: None,
        mandate_type: None,
        payment_type: None,
    };
    let payment_input = dsl_inputs::PaymentInput {
        amount: payment_attempt.amount,
        // currency is always populated in payment_attempt during payment create
        currency: payment_attempt
            .currency
            .get_required_value("currency")
            .change_context(errors::RoutingError::DslMissingRequiredField {
                field_name: "currency".to_string(),
            })?,
        authentication_type: payment_attempt.authentication_type,
        card_bin: None,
        capture_method: payment_attempt.capture_method,
        business_country: payment_intent
            .business_country
            .map(api_enums::Country::from_alpha2),
        billing_country: billing_address
            .and_then(|bic| bic.address)
            .and_then(|add| add.country)
            .map(api_enums::Country::from_alpha2),
        business_label: payment_intent.business_label.clone(),
        setup_future_usage: payment_intent.setup_future_usage,
    };
    let metadata = payment_intent
        .metadata
        .clone()
        .map(|val| val.parse_value("routing_parameters"))
        .transpose()
        .change_context(errors::RoutingError::MetadataParsingError)
        .attach_printable("Unable to parse routing_parameters from metadata of payment_intent")
        .unwrap_or_else(|err| {
            logger::error!(error=?err);
            None
        });
    let payment_method_input = dsl_inputs::PaymentMethodInput {
        payment_method: None,
        payment_method_type: None,
        card_network: None,
    };
    let backend_input = dsl_inputs::BackendInput {
        metadata,
        payment: payment_input,
        payment_method: payment_method_input,
        mandate: mandate_data,
    };
    Ok(backend_input)
}<|MERGE_RESOLUTION|>--- conflicted
+++ resolved
@@ -333,12 +333,7 @@
     merchant_id: &str,
     algorithm_id: &str,
     #[cfg(feature = "business_profile_routing")] profile_id: Option<String>,
-<<<<<<< HEAD
 ) -> RoutingResult<Arc<CachedAlgorithm>> {
-=======
-    transaction_type: &api_enums::TransactionType,
-) -> RoutingResult<String> {
->>>>>>> 6b078fa3
     #[cfg(feature = "business_profile_routing")]
     let key = {
         let profile_id = profile_id
@@ -586,12 +581,7 @@
     key_store: &domain::MerchantKeyStore,
     key: String,
     #[cfg(feature = "business_profile_routing")] profile_id: Option<String>,
-<<<<<<< HEAD
 ) -> RoutingResult<Arc<euclid_graph::KnowledgeGraph<'a>>> {
-=======
-    transaction_type: &api_enums::TransactionType,
-) -> RoutingResult<()> {
->>>>>>> 6b078fa3
     let mut merchant_connector_accounts = state
         .store
         .find_merchant_connector_account_by_merchant_id_and_disabled_list(
@@ -720,12 +710,9 @@
 pub async fn perform_fallback_routing<F: Clone>(
     state: &AppState,
     key_store: &domain::MerchantKeyStore,
-<<<<<<< HEAD
     payment_data: &payments_oss::PaymentData<F>,
-=======
     merchant_last_modified: i64,
     transaction_data: &routing::TransactionData<'_, F>,
->>>>>>> 6b078fa3
     eligible_connectors: Option<&Vec<api_enums::RoutableConnectors>>,
     #[cfg(feature = "business_profile_routing")] profile_id: Option<String>,
 ) -> RoutingResult<Vec<routing_types::RoutableConnectorChoice>> {
@@ -790,12 +777,9 @@
     let fallback_selection = perform_fallback_routing(
         state,
         key_store,
-<<<<<<< HEAD
         payment_data,
-=======
         merchant_last_modified,
         transaction_data,
->>>>>>> 6b078fa3
         eligible_connectors.as_ref(),
         #[cfg(feature = "business_profile_routing")]
         profile_id,
