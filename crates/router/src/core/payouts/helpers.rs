--- conflicted
+++ resolved
@@ -192,12 +192,8 @@
     merchant_account: &domain::MerchantAccount,
     key_store: &domain::MerchantKeyStore,
 ) -> RouterResult<()> {
-<<<<<<< HEAD
+    let payout_attempt = &payout_data.payout_attempt;
     let (mut locker_req, card_details, bank_details, wallet_details, payment_method_type) =
-=======
-    let payout_attempt = &payout_data.payout_attempt;
-    let (locker_req, card_details, bank_details, wallet_details, payment_method_type) =
->>>>>>> 9144d469
         match payout_method_data {
             payouts::PayoutMethodData::Card(card) => {
                 let card_detail = api::CardDetail {
