use api_models::enums::{DisputeStage, DisputeStatus};
use common_utils::errors::CustomResult;
use error_stack::{IntoReport, ResultExt};
use router_env::{instrument, tracing};

use super::payments::{helpers, operations::Flow, PaymentAddress};
use crate::{
    consts,
    core::errors::{self, RouterResult},
    routes::AppState,
    types::{
<<<<<<< HEAD
        self, api,
=======
        self, domain,
>>>>>>> 1261791d
        storage::{self, enums},
        ErrorResponse,
    },
    utils::{generate_id, OptionExt, ValueExt},
};

#[instrument(skip_all)]
#[allow(clippy::too_many_arguments)]
pub async fn construct_refund_router_data<'a, F: Flow>(
    state: &'a AppState,
    connector_id: &str,
    merchant_account: &domain::MerchantAccount,
    money: (i64, enums::Currency),
    payment_intent: &'a storage::PaymentIntent,
    payment_attempt: &storage::PaymentAttempt,
    refund: &'a storage::Refund,
    creds_identifier: Option<String>,
) -> RouterResult<types::RefundsRouterData<F>> {
    let connector_label = helpers::get_connector_label(
        payment_intent.business_country,
        &payment_intent.business_label,
        None,
        connector_id,
    );

    let merchant_connector_account = helpers::get_merchant_connector_account(
        state,
        merchant_account.merchant_id.as_str(),
        &connector_label,
        creds_identifier,
    )
    .await?;

    let auth_type: types::ConnectorAuthType = merchant_connector_account
        .get_connector_account_details()
        .parse_value("ConnectorAuthType")
        .change_context(errors::ApiErrorResponse::InternalServerError)?;

    let status = payment_attempt.status;

    let (amount, currency) = money;

    let payment_method_type = payment_attempt
        .payment_method
        .get_required_value("payment_method_type")?;

    let webhook_url = Some(helpers::create_webhook_url(
        &state.conf.server.base_url.clone(),
        &merchant_account.merchant_id,
        &connector_id.to_string(),
    ));

    let router_data = types::RouterData {
        flow: F::default(),
        merchant_id: merchant_account.merchant_id.clone(),
        customer_id: payment_intent.customer_id.to_owned(),
        connector: connector_id.to_string(),
        payment_id: payment_attempt.payment_id.clone(),
        attempt_id: payment_attempt.attempt_id.clone(),
        status,
        payment_method: payment_method_type,
        connector_auth_type: auth_type,
        description: None,
        return_url: payment_intent.return_url.clone(),
        payment_method_id: payment_attempt.payment_method_id.clone(),
        // Does refund need shipping/billing address ?
        address: PaymentAddress::default(),
        auth_type: payment_attempt.authentication_type.unwrap_or_default(),
        connector_meta_data: merchant_connector_account.get_metadata(),
        amount_captured: payment_intent.amount_captured,
        request: types::RefundsData {
            refund_id: refund.refund_id.clone(),
            connector_transaction_id: refund.connector_transaction_id.clone(),
            refund_amount: refund.refund_amount,
            currency,
            amount,
            webhook_url,
            connector_metadata: payment_attempt.connector_metadata.clone(),
            reason: refund.refund_reason.clone(),
            connector_refund_id: refund.connector_refund_id.clone(),
        },

        response: Ok(types::RefundsResponseData {
            connector_refund_id: refund.connector_refund_id.clone().unwrap_or_default(),
            refund_status: refund.refund_status,
        }),
        access_token: None,
        session_token: None,
        reference_id: None,
        payment_method_token: None,
        connector_customer: None,
        preprocessing_id: None,
    };

    Ok(router_data)
}

pub fn get_or_generate_id(
    key: &str,
    provided_id: &Option<String>,
    prefix: &str,
) -> Result<String, errors::ApiErrorResponse> {
    let validate_id = |id| validate_id(id, key);
    provided_id
        .clone()
        .map_or(Ok(generate_id(consts::ID_LENGTH, prefix)), validate_id)
}

fn invalid_id_format_error(key: &str) -> errors::ApiErrorResponse {
    errors::ApiErrorResponse::InvalidDataFormat {
        field_name: key.to_string(),
        expected_format: format!(
            "length should be less than {} characters",
            consts::MAX_ID_LENGTH
        ),
    }
}

pub fn validate_id(id: String, key: &str) -> Result<String, errors::ApiErrorResponse> {
    if id.len() > consts::MAX_ID_LENGTH {
        Err(invalid_id_format_error(key))
    } else {
        Ok(id)
    }
}

#[cfg(test)]
mod tests {
    use super::*;

    #[test]
    fn validate_id_length_constraint() {
        let payment_id =
            "abcdefghijlkmnopqrstuvwzyzabcdefghijknlmnopsjkdnfjsknfkjsdnfspoig".to_string(); //length = 65

        let result = validate_id(payment_id, "payment_id");
        assert!(result.is_err());
    }

    #[test]
    fn validate_id_proper_response() {
        let payment_id = "abcdefghijlkmnopqrstjhbjhjhkhbhgcxdfxvmhb".to_string();

        let result = validate_id(payment_id.clone(), "payment_id");
        assert!(result.is_ok());
        let result = result.unwrap_or_default();
        assert_eq!(result, payment_id);
    }

    #[test]
    fn test_generate_id() {
        let generated_id = generate_id(consts::ID_LENGTH, "ref");
        assert_eq!(generated_id.len(), consts::ID_LENGTH + 4)
    }
}

// Dispute Stage can move linearly from PreDispute -> Dispute -> PreArbitration
pub fn validate_dispute_stage(
    prev_dispute_stage: &DisputeStage,
    dispute_stage: &DisputeStage,
) -> bool {
    match prev_dispute_stage {
        DisputeStage::PreDispute => true,
        DisputeStage::Dispute => !matches!(dispute_stage, DisputeStage::PreDispute),
        DisputeStage::PreArbitration => matches!(dispute_stage, DisputeStage::PreArbitration),
    }
}

//Dispute status can go from Opened -> (Expired | Accepted | Cancelled | Challenged -> (Won | Lost))
pub fn validate_dispute_status(
    prev_dispute_status: DisputeStatus,
    dispute_status: DisputeStatus,
) -> bool {
    match prev_dispute_status {
        DisputeStatus::DisputeOpened => true,
        DisputeStatus::DisputeExpired => {
            matches!(dispute_status, DisputeStatus::DisputeExpired)
        }
        DisputeStatus::DisputeAccepted => {
            matches!(dispute_status, DisputeStatus::DisputeAccepted)
        }
        DisputeStatus::DisputeCancelled => {
            matches!(dispute_status, DisputeStatus::DisputeCancelled)
        }
        DisputeStatus::DisputeChallenged => matches!(
            dispute_status,
            DisputeStatus::DisputeChallenged
                | DisputeStatus::DisputeWon
                | DisputeStatus::DisputeLost
        ),
        DisputeStatus::DisputeWon => matches!(dispute_status, DisputeStatus::DisputeWon),
        DisputeStatus::DisputeLost => matches!(dispute_status, DisputeStatus::DisputeLost),
    }
}

pub fn validate_dispute_stage_and_dispute_status(
    prev_dispute_stage: DisputeStage,
    prev_dispute_status: DisputeStatus,
    dispute_stage: DisputeStage,
    dispute_status: DisputeStatus,
) -> CustomResult<(), errors::WebhooksFlowError> {
    let dispute_stage_validation = validate_dispute_stage(&prev_dispute_stage, &dispute_stage);
    let dispute_status_validation = if dispute_stage == prev_dispute_stage {
        validate_dispute_status(prev_dispute_status, dispute_status)
    } else {
        true
    };
    common_utils::fp_utils::when(
        !(dispute_stage_validation && dispute_status_validation),
        || {
            super::metrics::INCOMING_DISPUTE_WEBHOOK_VALIDATION_FAILURE_METRIC.add(
                &super::metrics::CONTEXT,
                1,
                &[],
            );
            Err(errors::WebhooksFlowError::DisputeWebhookValidationFailed)?
        },
    )
}

#[instrument(skip_all)]
pub async fn construct_accept_dispute_router_data<'a>(
    state: &'a AppState,
    payment_intent: &'a storage::PaymentIntent,
    payment_attempt: &storage::PaymentAttempt,
    merchant_account: &domain::MerchantAccount,
    dispute: &storage::Dispute,
) -> RouterResult<types::AcceptDisputeRouterData> {
    let connector_id = &dispute.connector;
    let connector_label = helpers::get_connector_label(
        payment_intent.business_country,
        &payment_intent.business_label,
        payment_attempt.business_sub_label.as_ref(),
        connector_id,
    );
    let merchant_connector_account = helpers::get_merchant_connector_account(
        state,
        merchant_account.merchant_id.as_str(),
        &connector_label,
        None,
    )
    .await?;
    let auth_type: types::ConnectorAuthType = merchant_connector_account
        .get_connector_account_details()
        .parse_value("ConnectorAuthType")
        .change_context(errors::ApiErrorResponse::InternalServerError)?;
    let payment_method = payment_attempt
        .payment_method
        .get_required_value("payment_method_type")?;
    let router_data = types::RouterData {
        flow: api::Accept::default(),
        merchant_id: merchant_account.merchant_id.clone(),
        connector: connector_id.to_string(),
        payment_id: payment_attempt.payment_id.clone(),
        attempt_id: payment_attempt.attempt_id.clone(),
        status: payment_attempt.status,
        payment_method,
        connector_auth_type: auth_type,
        description: None,
        return_url: payment_intent.return_url.clone(),
        payment_method_id: payment_attempt.payment_method_id.clone(),
        address: PaymentAddress::default(),
        auth_type: payment_attempt.authentication_type.unwrap_or_default(),
        connector_meta_data: merchant_connector_account.get_metadata(),
        amount_captured: payment_intent.amount_captured,
        request: types::AcceptDisputeRequestData {
            dispute_id: dispute.dispute_id.clone(),
            connector_dispute_id: dispute.connector_dispute_id.clone(),
        },
        response: Err(types::ErrorResponse::default()),
        access_token: None,
        session_token: None,
        reference_id: None,
        payment_method_token: None,
        connector_customer: None,
        customer_id: None,
        preprocessing_id: None,
    };
    Ok(router_data)
}

#[instrument(skip_all)]
pub async fn construct_submit_evidence_router_data<'a>(
    state: &'a AppState,
    payment_intent: &'a storage::PaymentIntent,
    payment_attempt: &storage::PaymentAttempt,
    merchant_account: &domain::MerchantAccount,
    dispute: &storage::Dispute,
    submit_evidence_request_data: types::SubmitEvidenceRequestData,
) -> RouterResult<types::SubmitEvidenceRouterData> {
    let connector_id = &dispute.connector;
    let connector_label = helpers::get_connector_label(
        payment_intent.business_country,
        &payment_intent.business_label,
        payment_attempt.business_sub_label.as_ref(),
        connector_id,
    );
    let merchant_connector_account = helpers::get_merchant_connector_account(
        state,
        merchant_account.merchant_id.as_str(),
        &connector_label,
        None,
    )
    .await?;
    let auth_type: types::ConnectorAuthType = merchant_connector_account
        .get_connector_account_details()
        .parse_value("ConnectorAuthType")
        .change_context(errors::ApiErrorResponse::InternalServerError)?;
    let payment_method = payment_attempt
        .payment_method
        .get_required_value("payment_method_type")?;
    let router_data = types::RouterData {
        flow: types::api::Evidence::default(),
        merchant_id: merchant_account.merchant_id.clone(),
        connector: connector_id.to_string(),
        payment_id: payment_attempt.payment_id.clone(),
        attempt_id: payment_attempt.attempt_id.clone(),
        status: payment_attempt.status,
        payment_method,
        connector_auth_type: auth_type,
        description: None,
        return_url: payment_intent.return_url.clone(),
        payment_method_id: payment_attempt.payment_method_id.clone(),
        address: PaymentAddress::default(),
        auth_type: payment_attempt.authentication_type.unwrap_or_default(),
        connector_meta_data: merchant_connector_account.get_metadata(),
        amount_captured: payment_intent.amount_captured,
        request: submit_evidence_request_data,
        response: Err(types::ErrorResponse::default()),
        access_token: None,
        session_token: None,
        reference_id: None,
        payment_method_token: None,
        connector_customer: None,
        customer_id: None,
        preprocessing_id: None,
    };
    Ok(router_data)
}

#[instrument(skip_all)]
#[allow(clippy::too_many_arguments)]
pub async fn construct_upload_file_router_data<'a>(
    state: &'a AppState,
    payment_intent: &'a storage::PaymentIntent,
    payment_attempt: &storage::PaymentAttempt,
    merchant_account: &domain::MerchantAccount,
    create_file_request: &types::api::CreateFileRequest,
    connector_id: &str,
    file_key: String,
    connector_label: String,
) -> RouterResult<types::UploadFileRouterData> {
    let merchant_connector_account = helpers::get_merchant_connector_account(
        state,
        merchant_account.merchant_id.as_str(),
        &connector_label,
        None,
    )
    .await?;
    let auth_type: types::ConnectorAuthType = merchant_connector_account
        .get_connector_account_details()
        .parse_value("ConnectorAuthType")
        .change_context(errors::ApiErrorResponse::InternalServerError)?;
    let payment_method = payment_attempt
        .payment_method
        .get_required_value("payment_method_type")?;
    let router_data = types::RouterData {
        flow: types::api::Upload::default(),
        merchant_id: merchant_account.merchant_id.clone(),
        connector: connector_id.to_string(),
        payment_id: payment_attempt.payment_id.clone(),
        attempt_id: payment_attempt.attempt_id.clone(),
        status: payment_attempt.status,
        payment_method,
        connector_auth_type: auth_type,
        description: None,
        return_url: payment_intent.return_url.clone(),
        payment_method_id: payment_attempt.payment_method_id.clone(),
        address: PaymentAddress::default(),
        auth_type: payment_attempt.authentication_type.unwrap_or_default(),
        connector_meta_data: merchant_connector_account.get_metadata(),
        amount_captured: payment_intent.amount_captured,
        request: types::UploadFileRequestData {
            file_key,
            file: create_file_request.file.clone(),
            file_type: create_file_request.file_type.clone(),
            file_size: create_file_request.file_size,
        },
        response: Err(types::ErrorResponse::default()),
        access_token: None,
        session_token: None,
        reference_id: None,
        payment_method_token: None,
        connector_customer: None,
        customer_id: None,
        preprocessing_id: None,
    };
    Ok(router_data)
}

#[instrument(skip_all)]
pub async fn construct_defend_dispute_router_data<'a>(
    state: &'a AppState,
    payment_intent: &'a storage::PaymentIntent,
    payment_attempt: &storage::PaymentAttempt,
    merchant_account: &domain::MerchantAccount,
    dispute: &storage::Dispute,
) -> RouterResult<types::DefendDisputeRouterData> {
    let _db = &*state.store;
    let connector_id = &dispute.connector;
    let connector_label = helpers::get_connector_label(
        payment_intent.business_country,
        &payment_intent.business_label,
        payment_attempt.business_sub_label.as_ref(),
        connector_id,
    );
    let merchant_connector_account = helpers::get_merchant_connector_account(
        state,
        merchant_account.merchant_id.as_str(),
        &connector_label,
        None,
    )
    .await?;
    let auth_type: types::ConnectorAuthType = merchant_connector_account
        .get_connector_account_details()
        .parse_value("ConnectorAuthType")
        .change_context(errors::ApiErrorResponse::InternalServerError)?;
    let payment_method = payment_attempt
        .payment_method
        .get_required_value("payment_method_type")?;
    let router_data = types::RouterData {
        flow: types::api::Defend::default(),
        merchant_id: merchant_account.merchant_id.clone(),
        connector: connector_id.to_string(),
        payment_id: payment_attempt.payment_id.clone(),
        attempt_id: payment_attempt.attempt_id.clone(),
        status: payment_attempt.status,
        payment_method,
        connector_auth_type: auth_type,
        description: None,
        return_url: payment_intent.return_url.clone(),
        payment_method_id: payment_attempt.payment_method_id.clone(),
        address: PaymentAddress::default(),
        auth_type: payment_attempt.authentication_type.unwrap_or_default(),
        connector_meta_data: merchant_connector_account.get_metadata(),
        amount_captured: payment_intent.amount_captured,
        request: types::DefendDisputeRequestData {
            dispute_id: dispute.dispute_id.clone(),
            connector_dispute_id: dispute.connector_dispute_id.clone(),
        },
        response: Err(ErrorResponse::get_not_implemented()),
        access_token: None,
        session_token: None,
        reference_id: None,
        payment_method_token: None,
        customer_id: None,
        connector_customer: None,
        preprocessing_id: None,
    };
    Ok(router_data)
}

#[instrument(skip_all)]
pub async fn construct_retrieve_file_router_data<'a>(
    state: &'a AppState,
    merchant_account: &domain::MerchantAccount,
    file_metadata: &storage_models::file::FileMetadata,
    connector_id: &str,
) -> RouterResult<types::RetrieveFileRouterData> {
    let connector_label = file_metadata
        .connector_label
        .clone()
        .ok_or(errors::ApiErrorResponse::InternalServerError)
        .into_report()
        .attach_printable("Missing connector label")?;
    let merchant_connector_account = helpers::get_merchant_connector_account(
        state,
        merchant_account.merchant_id.as_str(),
        &connector_label,
        None,
    )
    .await?;
    let auth_type: types::ConnectorAuthType = merchant_connector_account
        .get_connector_account_details()
        .parse_value("ConnectorAuthType")
        .change_context(errors::ApiErrorResponse::InternalServerError)?;
    let router_data = types::RouterData {
        flow: types::api::Retrieve::default(),
        merchant_id: merchant_account.merchant_id.clone(),
        connector: connector_id.to_string(),
        customer_id: None,
        connector_customer: None,
        payment_id: "irrelevant_payment_id_in_dispute_flow".to_string(),
        attempt_id: "irrelevant_attempt_id_in_dispute_flow".to_string(),
        status: storage_models::enums::AttemptStatus::default(),
        payment_method: storage_models::enums::PaymentMethod::default(),
        connector_auth_type: auth_type,
        description: None,
        return_url: None,
        payment_method_id: None,
        address: PaymentAddress::default(),
        auth_type: storage_models::enums::AuthenticationType::default(),
        connector_meta_data: merchant_connector_account.get_metadata(),
        amount_captured: None,
        request: types::RetrieveFileRequestData {
            provider_file_id: file_metadata
                .provider_file_id
                .clone()
                .ok_or(errors::ApiErrorResponse::InternalServerError)
                .into_report()
                .attach_printable("Missing provider file id")?,
        },
        response: Err(types::ErrorResponse::default()),
        access_token: None,
        session_token: None,
        reference_id: None,
        payment_method_token: None,
        preprocessing_id: None,
    };
    Ok(router_data)
}<|MERGE_RESOLUTION|>--- conflicted
+++ resolved
@@ -9,11 +9,7 @@
     core::errors::{self, RouterResult},
     routes::AppState,
     types::{
-<<<<<<< HEAD
-        self, api,
-=======
-        self, domain,
->>>>>>> 1261791d
+        self, api, domain,
         storage::{self, enums},
         ErrorResponse,
     },
