--- conflicted
+++ resolved
@@ -406,13 +406,10 @@
                 enums::Connector::Tsys => Ok(Box::new(&connector::Tsys)),
                 enums::Connector::Volt => Ok(Box::new(&connector::Volt)),
                 enums::Connector::Zen => Ok(Box::new(&connector::Zen)),
-<<<<<<< HEAD
-                enums::Connector::Signifyd | enums::Connector::Plaid | enums::Connector::Kount => {
-=======
                 enums::Connector::Signifyd
                 | enums::Connector::Plaid
-                | enums::Connector::Riskified => {
->>>>>>> a8fdfc4c
+                | enums::Connector::Riskified
+                | enums::Connector::Kount => {
                     Err(report!(errors::ConnectorError::InvalidConnectorName)
                         .attach_printable(format!("invalid connector name: {connector_name}")))
                     .change_context(errors::ApiErrorResponse::InternalServerError)
