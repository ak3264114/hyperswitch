use common_utils::{
    crypto::{self, Encryptable, GcmAes256},
    ext_traits::AsyncExt,
    pii,
};
use error_stack::ResultExt;
use storage_models::{customers::CustomerUpdateInternal, encryption::Encryption};
use time::PrimitiveDateTime;

use super::types::{get_key_and_algo, TypeEncryption};
use crate::{
    db::StorageInterface,
    errors::{CustomResult, ValidationError},
};

#[derive(Clone, Debug)]
pub struct Customer {
    pub id: Option<i32>,
    pub customer_id: String,
    pub merchant_id: String,
    pub name: crypto::OptionalEncryptableName,
    pub email: crypto::OptionalEncryptableEmail,
    pub phone: crypto::OptionalEncryptablePhone,
    pub phone_country_code: Option<String>,
    pub description: Option<String>,
    pub created_at: PrimitiveDateTime,
    pub metadata: Option<pii::SecretSerdeValue>,
}

#[async_trait::async_trait]
impl super::behaviour::Conversion for Customer {
    type DstType = storage_models::customers::Customer;
    type NewDstType = storage_models::customers::CustomerNew;
    async fn convert(self) -> CustomResult<Self::DstType, ValidationError> {
        Ok(storage_models::customers::Customer {
            id: self.id.ok_or(ValidationError::MissingRequiredField {
                field_name: "id".to_string(),
            })?,
            customer_id: self.customer_id,
            merchant_id: self.merchant_id,
            name: self.name.map(|value| value.into()),
            email: self.email.map(|value| value.into()),
            phone: self.phone.map(Encryption::from),
            phone_country_code: self.phone_country_code,
            description: self.description,
            created_at: self.created_at,
            metadata: self.metadata,
        })
    }

    async fn convert_back(
        item: Self::DstType,
        db: &dyn StorageInterface,
        merchant_id: &str,
    ) -> CustomResult<Self, ValidationError>
    where
        Self: Sized,
    {
<<<<<<< HEAD
        let key = get_key_and_algo(db, merchant_id).await.change_context(
            ValidationError::InvalidValue {
                message: "Failed while getting key from key store".to_string(),
            },
        )?;
        Ok(Self {
            id: Some(item.id),
            customer_id: item.customer_id,
            merchant_id: item.merchant_id,
            name: item
                .name
                .async_map(|value| Encryptable::decrypt(value, &key, GcmAes256 {}))
                .await
                .transpose()
                .change_context(ValidationError::InvalidValue {
                    message: "Failed while decrypting customer data".to_string(),
                })?,
            email: item
                .email
                .async_map(|value| Encryptable::decrypt(value, &key, GcmAes256 {}))
                .await
                .transpose()
                .change_context(ValidationError::InvalidValue {
                    message: "Failed while decrypting customer data".to_string(),
                })?,
            phone: item
                .phone
                .async_map(|value| Encryptable::decrypt(value, &key, GcmAes256 {}))
                .await
                .transpose()
                .change_context(ValidationError::InvalidValue {
                    message: "Failed while decrypting customer data".to_string(),
                })?,
            phone_country_code: item.phone_country_code,
            description: item.description,
            created_at: item.created_at,
            metadata: item.metadata,
=======
        let key = &[0]; // To be replaced by key fetched from Store
        async {
            Ok(Self {
                id: Some(item.id),
                customer_id: item.customer_id,
                merchant_id: item.merchant_id,
                name: item
                    .name
                    .async_map(|value| Encryptable::decrypt(value, key, GcmAes256 {}))
                    .await
                    .transpose()?,
                email: item
                    .email
                    .async_map(|value| Encryptable::decrypt(value, key, GcmAes256 {}))
                    .await
                    .transpose()?,
                phone: item
                    .phone
                    .async_map(|value| Encryptable::decrypt(value, key, GcmAes256 {}))
                    .await
                    .transpose()?,
                phone_country_code: item.phone_country_code,
                description: item.description,
                created_at: item.created_at,
                metadata: item.metadata,
            })
        }
        .await
        .change_context(ValidationError::InvalidValue {
            message: "Failed while decrypting customer data".to_string(),
>>>>>>> 4eab5e4a
        })
    }

    async fn construct_new(self) -> CustomResult<Self::NewDstType, ValidationError> {
        Ok(storage_models::customers::CustomerNew {
            customer_id: self.customer_id,
            merchant_id: self.merchant_id,
            name: self.name.map(Encryption::from),
            email: self.email.map(Encryption::from),
            phone: self.phone.map(Encryption::from),
            description: self.description,
            phone_country_code: self.phone_country_code,
            metadata: self.metadata,
        })
    }
}

#[derive(Debug)]
pub enum CustomerUpdate {
    Update {
        name: crypto::OptionalEncryptableName,
        email: crypto::OptionalEncryptableEmail,
        phone: crypto::OptionalEncryptablePhone,
        description: Option<String>,
        phone_country_code: Option<String>,
        metadata: Option<pii::SecretSerdeValue>,
    },
}

impl From<CustomerUpdate> for CustomerUpdateInternal {
    fn from(customer_update: CustomerUpdate) -> Self {
        match customer_update {
            CustomerUpdate::Update {
                name,
                email,
                phone,
                description,
                phone_country_code,
                metadata,
            } => Self {
                name: name.map(Encryption::from),
                email: email.map(Encryption::from),
                phone: phone.map(Encryption::from),
                description,
                phone_country_code,
                metadata,
            },
        }
    }
}<|MERGE_RESOLUTION|>--- conflicted
+++ resolved
@@ -56,46 +56,11 @@
     where
         Self: Sized,
     {
-<<<<<<< HEAD
         let key = get_key_and_algo(db, merchant_id).await.change_context(
             ValidationError::InvalidValue {
                 message: "Failed while getting key from key store".to_string(),
             },
         )?;
-        Ok(Self {
-            id: Some(item.id),
-            customer_id: item.customer_id,
-            merchant_id: item.merchant_id,
-            name: item
-                .name
-                .async_map(|value| Encryptable::decrypt(value, &key, GcmAes256 {}))
-                .await
-                .transpose()
-                .change_context(ValidationError::InvalidValue {
-                    message: "Failed while decrypting customer data".to_string(),
-                })?,
-            email: item
-                .email
-                .async_map(|value| Encryptable::decrypt(value, &key, GcmAes256 {}))
-                .await
-                .transpose()
-                .change_context(ValidationError::InvalidValue {
-                    message: "Failed while decrypting customer data".to_string(),
-                })?,
-            phone: item
-                .phone
-                .async_map(|value| Encryptable::decrypt(value, &key, GcmAes256 {}))
-                .await
-                .transpose()
-                .change_context(ValidationError::InvalidValue {
-                    message: "Failed while decrypting customer data".to_string(),
-                })?,
-            phone_country_code: item.phone_country_code,
-            description: item.description,
-            created_at: item.created_at,
-            metadata: item.metadata,
-=======
-        let key = &[0]; // To be replaced by key fetched from Store
         async {
             Ok(Self {
                 id: Some(item.id),
@@ -103,17 +68,17 @@
                 merchant_id: item.merchant_id,
                 name: item
                     .name
-                    .async_map(|value| Encryptable::decrypt(value, key, GcmAes256 {}))
+                    .async_map(|value| Encryptable::decrypt(value, &key, GcmAes256 {}))
                     .await
                     .transpose()?,
                 email: item
                     .email
-                    .async_map(|value| Encryptable::decrypt(value, key, GcmAes256 {}))
+                    .async_map(|value| Encryptable::decrypt(value, &key, GcmAes256 {}))
                     .await
                     .transpose()?,
                 phone: item
                     .phone
-                    .async_map(|value| Encryptable::decrypt(value, key, GcmAes256 {}))
+                    .async_map(|value| Encryptable::decrypt(value, &key, GcmAes256 {}))
                     .await
                     .transpose()?,
                 phone_country_code: item.phone_country_code,
@@ -125,7 +90,6 @@
         .await
         .change_context(ValidationError::InvalidValue {
             message: "Failed while decrypting customer data".to_string(),
->>>>>>> 4eab5e4a
         })
     }
 
