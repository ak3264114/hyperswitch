use api_models::enums::Connector;
use common_enums as storage_enums;
use serde::{Deserialize, Serialize};
use time::PrimitiveDateTime;

use super::PaymentIntent;
use crate::{
    errors,
    mandates::{MandateDataType, MandateDetails},
    ForeignIDRef,
};

#[async_trait::async_trait]
pub trait PaymentAttemptInterface {
    async fn insert_payment_attempt(
        &self,
        payment_attempt: PaymentAttemptNew,
        storage_scheme: storage_enums::MerchantStorageScheme,
    ) -> error_stack::Result<PaymentAttempt, errors::StorageError>;

    async fn update_payment_attempt_with_attempt_id(
        &self,
        this: PaymentAttempt,
        payment_attempt: PaymentAttemptUpdate,
        storage_scheme: storage_enums::MerchantStorageScheme,
    ) -> error_stack::Result<PaymentAttempt, errors::StorageError>;

    async fn find_payment_attempt_by_connector_transaction_id_payment_id_merchant_id(
        &self,
        connector_transaction_id: &str,
        payment_id: &str,
        merchant_id: &str,
        storage_scheme: storage_enums::MerchantStorageScheme,
    ) -> error_stack::Result<PaymentAttempt, errors::StorageError>;

    async fn find_payment_attempt_last_successful_attempt_by_payment_id_merchant_id(
        &self,
        payment_id: &str,
        merchant_id: &str,
        storage_scheme: storage_enums::MerchantStorageScheme,
    ) -> error_stack::Result<PaymentAttempt, errors::StorageError>;

    async fn find_payment_attempt_last_successful_or_partially_captured_attempt_by_payment_id_merchant_id(
        &self,
        payment_id: &str,
        merchant_id: &str,
        storage_scheme: storage_enums::MerchantStorageScheme,
    ) -> error_stack::Result<PaymentAttempt, errors::StorageError>;

    async fn find_payment_attempt_by_merchant_id_connector_txn_id(
        &self,
        merchant_id: &str,
        connector_txn_id: &str,
        storage_scheme: storage_enums::MerchantStorageScheme,
    ) -> error_stack::Result<PaymentAttempt, errors::StorageError>;

    async fn find_payment_attempt_by_payment_id_merchant_id_attempt_id(
        &self,
        payment_id: &str,
        merchant_id: &str,
        attempt_id: &str,
        storage_scheme: storage_enums::MerchantStorageScheme,
    ) -> error_stack::Result<PaymentAttempt, errors::StorageError>;

    async fn find_payment_attempt_by_attempt_id_merchant_id(
        &self,
        attempt_id: &str,
        merchant_id: &str,
        storage_scheme: storage_enums::MerchantStorageScheme,
    ) -> error_stack::Result<PaymentAttempt, errors::StorageError>;

    async fn find_payment_attempt_by_preprocessing_id_merchant_id(
        &self,
        preprocessing_id: &str,
        merchant_id: &str,
        storage_scheme: storage_enums::MerchantStorageScheme,
    ) -> error_stack::Result<PaymentAttempt, errors::StorageError>;

    async fn find_attempts_by_merchant_id_payment_id(
        &self,
        merchant_id: &str,
        payment_id: &str,
        storage_scheme: storage_enums::MerchantStorageScheme,
    ) -> error_stack::Result<Vec<PaymentAttempt>, errors::StorageError>;

    async fn get_filters_for_payments(
        &self,
        pi: &[PaymentIntent],
        merchant_id: &str,
        storage_scheme: storage_enums::MerchantStorageScheme,
    ) -> error_stack::Result<PaymentListFilters, errors::StorageError>;

    #[allow(clippy::too_many_arguments)]
    async fn get_total_count_of_filtered_payment_attempts(
        &self,
        merchant_id: &str,
        active_attempt_ids: &[String],
        connector: Option<Vec<Connector>>,
        payment_method: Option<Vec<storage_enums::PaymentMethod>>,
        payment_method_type: Option<Vec<storage_enums::PaymentMethodType>>,
        authentication_type: Option<Vec<storage_enums::AuthenticationType>>,
        storage_scheme: storage_enums::MerchantStorageScheme,
    ) -> error_stack::Result<i64, errors::StorageError>;
}

#[derive(Clone, Debug, Eq, PartialEq, Serialize, Deserialize)]
pub struct PaymentAttempt {
    pub id: i32,
    pub payment_id: String,
    pub merchant_id: String,
    pub attempt_id: String,
    pub status: storage_enums::AttemptStatus,
    pub amount: i64,
    pub net_amount: i64,
    pub currency: Option<storage_enums::Currency>,
    pub save_to_locker: Option<bool>,
    pub connector: Option<String>,
    pub error_message: Option<String>,
    pub offer_amount: Option<i64>,
    pub surcharge_amount: Option<i64>,
    pub tax_amount: Option<i64>,
    pub payment_method_id: Option<String>,
    pub payment_method: Option<storage_enums::PaymentMethod>,
    pub connector_transaction_id: Option<String>,
    pub capture_method: Option<storage_enums::CaptureMethod>,
    #[serde(default, with = "common_utils::custom_serde::iso8601::option")]
    pub capture_on: Option<PrimitiveDateTime>,
    pub confirm: bool,
    pub authentication_type: Option<storage_enums::AuthenticationType>,
    #[serde(with = "common_utils::custom_serde::iso8601")]
    pub created_at: PrimitiveDateTime,
    #[serde(with = "common_utils::custom_serde::iso8601")]
    pub modified_at: PrimitiveDateTime,
    #[serde(default, with = "common_utils::custom_serde::iso8601::option")]
    pub last_synced: Option<PrimitiveDateTime>,
    pub cancellation_reason: Option<String>,
    pub amount_to_capture: Option<i64>,
    pub mandate_id: Option<String>,
    pub browser_info: Option<serde_json::Value>,
    pub error_code: Option<String>,
    pub payment_token: Option<String>,
    pub connector_metadata: Option<serde_json::Value>,
    pub payment_experience: Option<storage_enums::PaymentExperience>,
    pub payment_method_type: Option<storage_enums::PaymentMethodType>,
    pub payment_method_data: Option<serde_json::Value>,
    pub business_sub_label: Option<String>,
    pub straight_through_algorithm: Option<serde_json::Value>,
    pub preprocessing_step_id: Option<String>,
    // providing a location to store mandate details intermediately for transaction
    pub mandate_details: Option<MandateDataType>,
    pub error_reason: Option<String>,
    pub multiple_capture_count: Option<i16>,
    // reference to the payment at connector side
    pub connector_response_reference_id: Option<String>,
    pub amount_capturable: i64,
    pub updated_by: String,
    pub authentication_data: Option<serde_json::Value>,
    pub encoded_data: Option<String>,
    pub merchant_connector_id: Option<String>,
    pub unified_code: Option<String>,
    pub unified_message: Option<String>,
<<<<<<< HEAD
    pub external_three_ds_authentication_requested: Option<bool>,
    pub authentication_connector: Option<String>,
    pub authentication_id: Option<String>,
=======
    pub mandate_data: Option<MandateDetails>,
    pub fingerprint_id: Option<String>,
>>>>>>> d000847b
}

impl PaymentAttempt {
    pub fn get_total_amount(&self) -> i64 {
        self.amount + self.surcharge_amount.unwrap_or(0) + self.tax_amount.unwrap_or(0)
    }
    pub fn get_total_surcharge_amount(&self) -> Option<i64> {
        self.surcharge_amount
            .map(|surcharge_amount| surcharge_amount + self.tax_amount.unwrap_or(0))
    }
}

#[derive(Clone, Debug, Eq, PartialEq)]
pub struct PaymentListFilters {
    pub connector: Vec<String>,
    pub currency: Vec<storage_enums::Currency>,
    pub status: Vec<storage_enums::IntentStatus>,
    pub payment_method: Vec<storage_enums::PaymentMethod>,
    pub payment_method_type: Vec<storage_enums::PaymentMethodType>,
    pub authentication_type: Vec<storage_enums::AuthenticationType>,
}

#[derive(Clone, Debug, Default, Serialize, Deserialize)]
pub struct PaymentAttemptNew {
    pub payment_id: String,
    pub merchant_id: String,
    pub attempt_id: String,
    pub status: storage_enums::AttemptStatus,
    pub amount: i64,
    /// amount + surcharge_amount + tax_amount
    /// This field will always be derived before updating in the Database
    pub net_amount: i64,
    pub currency: Option<storage_enums::Currency>,
    // pub auto_capture: Option<bool>,
    pub save_to_locker: Option<bool>,
    pub connector: Option<String>,
    pub error_message: Option<String>,
    pub offer_amount: Option<i64>,
    pub surcharge_amount: Option<i64>,
    pub tax_amount: Option<i64>,
    pub payment_method_id: Option<String>,
    pub payment_method: Option<storage_enums::PaymentMethod>,
    pub capture_method: Option<storage_enums::CaptureMethod>,
    #[serde(default, with = "common_utils::custom_serde::iso8601::option")]
    pub capture_on: Option<PrimitiveDateTime>,
    pub confirm: bool,
    pub authentication_type: Option<storage_enums::AuthenticationType>,
    #[serde(default, with = "common_utils::custom_serde::iso8601::option")]
    pub created_at: Option<PrimitiveDateTime>,
    #[serde(default, with = "common_utils::custom_serde::iso8601::option")]
    pub modified_at: Option<PrimitiveDateTime>,
    #[serde(default, with = "common_utils::custom_serde::iso8601::option")]
    pub last_synced: Option<PrimitiveDateTime>,
    pub cancellation_reason: Option<String>,
    pub amount_to_capture: Option<i64>,
    pub mandate_id: Option<String>,
    pub browser_info: Option<serde_json::Value>,
    pub payment_token: Option<String>,
    pub error_code: Option<String>,
    pub connector_metadata: Option<serde_json::Value>,
    pub payment_experience: Option<storage_enums::PaymentExperience>,
    pub payment_method_type: Option<storage_enums::PaymentMethodType>,
    pub payment_method_data: Option<serde_json::Value>,
    pub business_sub_label: Option<String>,
    pub straight_through_algorithm: Option<serde_json::Value>,
    pub preprocessing_step_id: Option<String>,
    pub mandate_details: Option<MandateDataType>,
    pub error_reason: Option<String>,
    pub connector_response_reference_id: Option<String>,
    pub multiple_capture_count: Option<i16>,
    pub amount_capturable: i64,
    pub updated_by: String,
    pub authentication_data: Option<serde_json::Value>,
    pub encoded_data: Option<String>,
    pub merchant_connector_id: Option<String>,
    pub unified_code: Option<String>,
    pub unified_message: Option<String>,
<<<<<<< HEAD
    pub external_three_ds_authentication_requested: Option<bool>,
    pub authentication_connector: Option<String>,
    pub authentication_id: Option<String>,
=======
    pub mandate_data: Option<MandateDetails>,
    pub fingerprint_id: Option<String>,
>>>>>>> d000847b
}

impl PaymentAttemptNew {
    /// returns amount + surcharge_amount + tax_amount
    pub fn calculate_net_amount(&self) -> i64 {
        self.amount + self.surcharge_amount.unwrap_or(0) + self.tax_amount.unwrap_or(0)
    }

    pub fn populate_derived_fields(self) -> Self {
        let mut payment_attempt_new = self;
        payment_attempt_new.net_amount = payment_attempt_new.calculate_net_amount();
        payment_attempt_new
    }
}

#[derive(Debug, Clone, Serialize, Deserialize)]
pub enum PaymentAttemptUpdate {
    Update {
        amount: i64,
        currency: storage_enums::Currency,
        status: storage_enums::AttemptStatus,
        authentication_type: Option<storage_enums::AuthenticationType>,
        payment_method: Option<storage_enums::PaymentMethod>,
        payment_token: Option<String>,
        payment_method_data: Option<serde_json::Value>,
        payment_method_type: Option<storage_enums::PaymentMethodType>,
        payment_experience: Option<storage_enums::PaymentExperience>,
        business_sub_label: Option<String>,
        amount_to_capture: Option<i64>,
        capture_method: Option<storage_enums::CaptureMethod>,
        surcharge_amount: Option<i64>,
        tax_amount: Option<i64>,
        fingerprint_id: Option<String>,
        updated_by: String,
    },
    UpdateTrackers {
        payment_token: Option<String>,
        connector: Option<String>,
        straight_through_algorithm: Option<serde_json::Value>,
        amount_capturable: Option<i64>,
        surcharge_amount: Option<i64>,
        tax_amount: Option<i64>,
        updated_by: String,
        merchant_connector_id: Option<String>,
    },
    AuthenticationTypeUpdate {
        authentication_type: storage_enums::AuthenticationType,
        updated_by: String,
    },
    ConfirmUpdate {
        amount: i64,
        currency: storage_enums::Currency,
        status: storage_enums::AttemptStatus,
        authentication_type: Option<storage_enums::AuthenticationType>,
        payment_method: Option<storage_enums::PaymentMethod>,
        browser_info: Option<serde_json::Value>,
        connector: Option<String>,
        payment_token: Option<String>,
        payment_method_data: Option<serde_json::Value>,
        payment_method_type: Option<storage_enums::PaymentMethodType>,
        payment_experience: Option<storage_enums::PaymentExperience>,
        business_sub_label: Option<String>,
        straight_through_algorithm: Option<serde_json::Value>,
        error_code: Option<Option<String>>,
        error_message: Option<Option<String>>,
        amount_capturable: Option<i64>,
        updated_by: String,
        surcharge_amount: Option<i64>,
        tax_amount: Option<i64>,
        merchant_connector_id: Option<String>,
<<<<<<< HEAD
        external_three_ds_authentication_requested: Option<bool>,
        authentication_connector: Option<String>,
        authentication_id: Option<String>,
=======
        fingerprint_id: Option<String>,
>>>>>>> d000847b
    },
    RejectUpdate {
        status: storage_enums::AttemptStatus,
        error_code: Option<Option<String>>,
        error_message: Option<Option<String>>,
        updated_by: String,
    },
    BlocklistUpdate {
        status: storage_enums::AttemptStatus,
        error_code: Option<Option<String>>,
        error_message: Option<Option<String>>,
        updated_by: String,
    },
    VoidUpdate {
        status: storage_enums::AttemptStatus,
        cancellation_reason: Option<String>,
        updated_by: String,
    },
    ResponseUpdate {
        status: storage_enums::AttemptStatus,
        connector: Option<String>,
        connector_transaction_id: Option<String>,
        authentication_type: Option<storage_enums::AuthenticationType>,
        payment_method_id: Option<Option<String>>,
        mandate_id: Option<String>,
        connector_metadata: Option<serde_json::Value>,
        payment_token: Option<String>,
        error_code: Option<Option<String>>,
        error_message: Option<Option<String>>,
        error_reason: Option<Option<String>>,
        connector_response_reference_id: Option<String>,
        amount_capturable: Option<i64>,
        updated_by: String,
        authentication_data: Option<serde_json::Value>,
        encoded_data: Option<String>,
        unified_code: Option<Option<String>>,
        unified_message: Option<Option<String>>,
    },
    UnresolvedResponseUpdate {
        status: storage_enums::AttemptStatus,
        connector: Option<String>,
        connector_transaction_id: Option<String>,
        payment_method_id: Option<Option<String>>,
        error_code: Option<Option<String>>,
        error_message: Option<Option<String>>,
        error_reason: Option<Option<String>>,
        connector_response_reference_id: Option<String>,
        updated_by: String,
    },
    StatusUpdate {
        status: storage_enums::AttemptStatus,
        updated_by: String,
    },
    ErrorUpdate {
        connector: Option<String>,
        status: storage_enums::AttemptStatus,
        error_code: Option<Option<String>>,
        error_message: Option<Option<String>>,
        error_reason: Option<Option<String>>,
        amount_capturable: Option<i64>,
        updated_by: String,
        unified_code: Option<Option<String>>,
        unified_message: Option<Option<String>>,
        connector_transaction_id: Option<String>,
    },
    CaptureUpdate {
        amount_to_capture: Option<i64>,
        multiple_capture_count: Option<i16>,
        updated_by: String,
    },
    AmountToCaptureUpdate {
        status: storage_enums::AttemptStatus,
        amount_capturable: i64,
        updated_by: String,
    },
    PreprocessingUpdate {
        status: storage_enums::AttemptStatus,
        payment_method_id: Option<Option<String>>,
        connector_metadata: Option<serde_json::Value>,
        preprocessing_step_id: Option<String>,
        connector_transaction_id: Option<String>,
        connector_response_reference_id: Option<String>,
        updated_by: String,
    },
    ConnectorResponse {
        authentication_data: Option<serde_json::Value>,
        encoded_data: Option<String>,
        connector_transaction_id: Option<String>,
        connector: Option<String>,
        updated_by: String,
    },
    IncrementalAuthorizationAmountUpdate {
        amount: i64,
        amount_capturable: i64,
    },
    AuthenticationUpdate {
        status: storage_enums::AttemptStatus,
        external_three_ds_authentication_requested: Option<bool>,
        authentication_connector: Option<String>,
        authentication_id: Option<String>,
        updated_by: String,
    },
}

impl ForeignIDRef for PaymentAttempt {
    fn foreign_id(&self) -> String {
        self.attempt_id.clone()
    }
}<|MERGE_RESOLUTION|>--- conflicted
+++ resolved
@@ -159,14 +159,11 @@
     pub merchant_connector_id: Option<String>,
     pub unified_code: Option<String>,
     pub unified_message: Option<String>,
-<<<<<<< HEAD
     pub external_three_ds_authentication_requested: Option<bool>,
     pub authentication_connector: Option<String>,
     pub authentication_id: Option<String>,
-=======
     pub mandate_data: Option<MandateDetails>,
     pub fingerprint_id: Option<String>,
->>>>>>> d000847b
 }
 
 impl PaymentAttempt {
@@ -244,14 +241,11 @@
     pub merchant_connector_id: Option<String>,
     pub unified_code: Option<String>,
     pub unified_message: Option<String>,
-<<<<<<< HEAD
     pub external_three_ds_authentication_requested: Option<bool>,
     pub authentication_connector: Option<String>,
     pub authentication_id: Option<String>,
-=======
     pub mandate_data: Option<MandateDetails>,
     pub fingerprint_id: Option<String>,
->>>>>>> d000847b
 }
 
 impl PaymentAttemptNew {
@@ -322,13 +316,10 @@
         surcharge_amount: Option<i64>,
         tax_amount: Option<i64>,
         merchant_connector_id: Option<String>,
-<<<<<<< HEAD
         external_three_ds_authentication_requested: Option<bool>,
         authentication_connector: Option<String>,
         authentication_id: Option<String>,
-=======
         fingerprint_id: Option<String>,
->>>>>>> d000847b
     },
     RejectUpdate {
         status: storage_enums::AttemptStatus,
