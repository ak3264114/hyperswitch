use common_utils::pii;
use diesel::{AsChangeset, Identifiable, Insertable, Queryable};
use masking::Secret;
use serde::{Deserialize, Serialize};
use time::PrimitiveDateTime;

use crate::{encryption::Encryption, enums as storage_enums, schema::payment_methods};

#[derive(Clone, Debug, Eq, PartialEq, Identifiable, Queryable)]
#[diesel(table_name = payment_methods)]
pub struct PaymentMethod {
    pub id: i32,
    pub customer_id: String,
    pub merchant_id: String,
    pub payment_method_id: String,
    #[diesel(deserialize_as = super::OptionalDieselArray<storage_enums::Currency>)]
    pub accepted_currency: Option<Vec<storage_enums::Currency>>,
    pub scheme: Option<String>,
    pub token: Option<String>,
    pub cardholder_name: Option<Secret<String>>,
    pub issuer_name: Option<String>,
    pub issuer_country: Option<String>,
    #[diesel(deserialize_as = super::OptionalDieselArray<String>)]
    pub payer_country: Option<Vec<String>>,
    pub is_stored: Option<bool>,
    pub swift_code: Option<String>,
    pub direct_debit_token: Option<String>,
    pub created_at: PrimitiveDateTime,
    pub last_modified: PrimitiveDateTime,
    pub payment_method: storage_enums::PaymentMethod,
    pub payment_method_type: Option<storage_enums::PaymentMethodType>,
    pub payment_method_issuer: Option<String>,
    pub payment_method_issuer_code: Option<storage_enums::PaymentMethodIssuerCode>,
    pub metadata: Option<pii::SecretSerdeValue>,
    pub payment_method_data: Option<Encryption>,
    pub locker_id: Option<String>,
    pub last_used_at: PrimitiveDateTime,
    pub connector_mandate_details: Option<serde_json::Value>,
    pub customer_acceptance: Option<pii::SecretSerdeValue>,
    pub status: storage_enums::PaymentMethodStatus,
    pub network_transaction_id: Option<String>,
}

#[derive(Clone, Debug, Eq, PartialEq, Insertable, router_derive::DebugAsDisplay)]
#[diesel(table_name = payment_methods)]
pub struct PaymentMethodNew {
    pub customer_id: String,
    pub merchant_id: String,
    pub payment_method_id: String,
    pub payment_method: storage_enums::PaymentMethod,
    pub payment_method_type: Option<storage_enums::PaymentMethodType>,
    pub payment_method_issuer: Option<String>,
    pub payment_method_issuer_code: Option<storage_enums::PaymentMethodIssuerCode>,
    pub accepted_currency: Option<Vec<storage_enums::Currency>>,
    pub scheme: Option<String>,
    pub token: Option<String>,
    pub cardholder_name: Option<Secret<String>>,
    pub issuer_name: Option<String>,
    pub issuer_country: Option<String>,
    pub payer_country: Option<Vec<String>>,
    pub is_stored: Option<bool>,
    pub swift_code: Option<String>,
    pub direct_debit_token: Option<String>,
    pub created_at: PrimitiveDateTime,
    pub last_modified: PrimitiveDateTime,
    pub metadata: Option<pii::SecretSerdeValue>,
    pub payment_method_data: Option<Encryption>,
    pub locker_id: Option<String>,
    pub last_used_at: PrimitiveDateTime,
    pub connector_mandate_details: Option<serde_json::Value>,
    pub customer_acceptance: Option<pii::SecretSerdeValue>,
    pub status: storage_enums::PaymentMethodStatus,
    pub network_transaction_id: Option<String>,
}

impl Default for PaymentMethodNew {
    fn default() -> Self {
        let now = common_utils::date_time::now();

        Self {
            customer_id: String::default(),
            merchant_id: String::default(),
            payment_method_id: String::default(),
            locker_id: Option::default(),
            payment_method: storage_enums::PaymentMethod::default(),
            payment_method_type: Option::default(),
            payment_method_issuer: Option::default(),
            payment_method_issuer_code: Option::default(),
            accepted_currency: Option::default(),
            scheme: Option::default(),
            token: Option::default(),
            cardholder_name: Option::default(),
            issuer_name: Option::default(),
            issuer_country: Option::default(),
            payer_country: Option::default(),
            is_stored: Option::default(),
            swift_code: Option::default(),
            direct_debit_token: Option::default(),
            created_at: now,
            last_modified: now,
            metadata: Option::default(),
            payment_method_data: Option::default(),
            last_used_at: now,
            connector_mandate_details: Option::default(),
            customer_acceptance: Option::default(),
            status: storage_enums::PaymentMethodStatus::Active,
            network_transaction_id: Option::default(),
        }
    }
}

#[derive(Debug, Eq, PartialEq, Deserialize, Serialize)]
pub struct TokenizeCoreWorkflow {
    pub lookup_key: String,
    pub pm: storage_enums::PaymentMethod,
}

#[derive(Debug, Serialize, Deserialize)]
pub enum PaymentMethodUpdate {
    MetadataUpdate {
        metadata: Option<serde_json::Value>,
    },
    PaymentMethodDataUpdate {
        payment_method_data: Option<Encryption>,
    },
    LastUsedUpdate {
        last_used_at: PrimitiveDateTime,
    },
<<<<<<< HEAD
    NetworkTransactionIdUpdate {
        network_transaction_id: Option<String>,
=======
    StatusUpdate {
        status: Option<storage_enums::PaymentMethodStatus>,
>>>>>>> 1cf62e08
    },
}

#[derive(Clone, Debug, Default, AsChangeset, router_derive::DebugAsDisplay)]
#[diesel(table_name = payment_methods)]
pub struct PaymentMethodUpdateInternal {
    metadata: Option<serde_json::Value>,
    payment_method_data: Option<Encryption>,
    last_used_at: Option<PrimitiveDateTime>,
<<<<<<< HEAD
    network_transaction_id: Option<String>,
=======
    status: Option<storage_enums::PaymentMethodStatus>,
>>>>>>> 1cf62e08
}

impl PaymentMethodUpdateInternal {
    pub fn create_payment_method(self, source: PaymentMethod) -> PaymentMethod {
        let metadata = self.metadata.map(Secret::new);

        PaymentMethod { metadata, ..source }
    }
}

impl From<PaymentMethodUpdate> for PaymentMethodUpdateInternal {
    fn from(payment_method_update: PaymentMethodUpdate) -> Self {
        match payment_method_update {
            PaymentMethodUpdate::MetadataUpdate { metadata } => Self {
                metadata,
                payment_method_data: None,
                last_used_at: None,
<<<<<<< HEAD
                network_transaction_id: None,
=======
                status: None,
>>>>>>> 1cf62e08
            },
            PaymentMethodUpdate::PaymentMethodDataUpdate {
                payment_method_data,
            } => Self {
                metadata: None,
                payment_method_data,
                last_used_at: None,
<<<<<<< HEAD
                network_transaction_id: None,
=======
                status: None,
>>>>>>> 1cf62e08
            },
            PaymentMethodUpdate::LastUsedUpdate { last_used_at } => Self {
                metadata: None,
                payment_method_data: None,
                last_used_at: Some(last_used_at),
<<<<<<< HEAD
                network_transaction_id: None,
            },
            PaymentMethodUpdate::NetworkTransactionIdUpdate {
                network_transaction_id,
            } => Self {
                metadata: None,
                payment_method_data: None,
                last_used_at: None,
                network_transaction_id,
=======
                status: None,
            },
            PaymentMethodUpdate::StatusUpdate { status } => Self {
                metadata: None,
                payment_method_data: None,
                last_used_at: None,
                status,
>>>>>>> 1cf62e08
            },
        }
    }
}<|MERGE_RESOLUTION|>--- conflicted
+++ resolved
@@ -126,13 +126,11 @@
     LastUsedUpdate {
         last_used_at: PrimitiveDateTime,
     },
-<<<<<<< HEAD
     NetworkTransactionIdUpdate {
         network_transaction_id: Option<String>,
-=======
+    },
     StatusUpdate {
         status: Option<storage_enums::PaymentMethodStatus>,
->>>>>>> 1cf62e08
     },
 }
 
@@ -142,11 +140,8 @@
     metadata: Option<serde_json::Value>,
     payment_method_data: Option<Encryption>,
     last_used_at: Option<PrimitiveDateTime>,
-<<<<<<< HEAD
     network_transaction_id: Option<String>,
-=======
     status: Option<storage_enums::PaymentMethodStatus>,
->>>>>>> 1cf62e08
 }
 
 impl PaymentMethodUpdateInternal {
@@ -164,11 +159,8 @@
                 metadata,
                 payment_method_data: None,
                 last_used_at: None,
-<<<<<<< HEAD
                 network_transaction_id: None,
-=======
                 status: None,
->>>>>>> 1cf62e08
             },
             PaymentMethodUpdate::PaymentMethodDataUpdate {
                 payment_method_data,
@@ -176,18 +168,15 @@
                 metadata: None,
                 payment_method_data,
                 last_used_at: None,
-<<<<<<< HEAD
                 network_transaction_id: None,
-=======
                 status: None,
->>>>>>> 1cf62e08
             },
             PaymentMethodUpdate::LastUsedUpdate { last_used_at } => Self {
                 metadata: None,
                 payment_method_data: None,
                 last_used_at: Some(last_used_at),
-<<<<<<< HEAD
                 network_transaction_id: None,
+                status: None,
             },
             PaymentMethodUpdate::NetworkTransactionIdUpdate {
                 network_transaction_id,
@@ -196,7 +185,6 @@
                 payment_method_data: None,
                 last_used_at: None,
                 network_transaction_id,
-=======
                 status: None,
             },
             PaymentMethodUpdate::StatusUpdate { status } => Self {
@@ -204,7 +192,6 @@
                 payment_method_data: None,
                 last_used_at: None,
                 status,
->>>>>>> 1cf62e08
             },
         }
     }
