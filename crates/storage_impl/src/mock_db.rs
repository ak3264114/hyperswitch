use std::sync::Arc;

use data_models::{
    errors::StorageError,
    payments::{payment_attempt::PaymentAttempt, PaymentIntent},
};
use diesel_models::{self as store};
use error_stack::ResultExt;
use futures::lock::Mutex;
use redis_interface::RedisSettings;

use crate::redis::RedisStore;

pub mod payment_attempt;
pub mod payment_intent;
pub mod redis_conn;

#[derive(Clone)]
pub struct MockDb {
    pub addresses: Arc<Mutex<Vec<store::Address>>>,
    pub configs: Arc<Mutex<Vec<store::Config>>>,
    pub merchant_accounts: Arc<Mutex<Vec<store::MerchantAccount>>>,
    pub merchant_connector_accounts: Arc<Mutex<Vec<store::MerchantConnectorAccount>>>,
    pub payment_attempts: Arc<Mutex<Vec<PaymentAttempt>>>,
    pub payment_intents: Arc<Mutex<Vec<PaymentIntent>>>,
    pub payment_methods: Arc<Mutex<Vec<store::PaymentMethod>>>,
    pub customers: Arc<Mutex<Vec<store::Customer>>>,
    pub refunds: Arc<Mutex<Vec<store::Refund>>>,
    pub processes: Arc<Mutex<Vec<store::ProcessTracker>>>,
    pub redis: Arc<RedisStore>,
    pub api_keys: Arc<Mutex<Vec<store::ApiKey>>>,
    pub ephemeral_keys: Arc<Mutex<Vec<store::EphemeralKey>>>,
    pub cards_info: Arc<Mutex<Vec<store::CardInfo>>>,
    pub events: Arc<Mutex<Vec<store::Event>>>,
    pub disputes: Arc<Mutex<Vec<store::Dispute>>>,
    pub lockers: Arc<Mutex<Vec<store::LockerMockUp>>>,
    pub mandates: Arc<Mutex<Vec<store::Mandate>>>,
    pub captures: Arc<Mutex<Vec<crate::store::capture::Capture>>>,
    pub merchant_key_store: Arc<Mutex<Vec<crate::store::merchant_key_store::MerchantKeyStore>>>,
    pub business_profiles: Arc<Mutex<Vec<crate::store::business_profile::BusinessProfile>>>,
    pub reverse_lookups: Arc<Mutex<Vec<store::ReverseLookup>>>,
    pub payment_link: Arc<Mutex<Vec<store::payment_link::PaymentLink>>>,
    pub organizations: Arc<Mutex<Vec<store::organization::Organization>>>,
    pub users: Arc<Mutex<Vec<store::user::User>>>,
    pub user_roles: Arc<Mutex<Vec<store::user_role::UserRole>>>,
    pub authorizations: Arc<Mutex<Vec<store::authorization::Authorization>>>,
    pub dashboard_metadata: Arc<Mutex<Vec<store::user::dashboard_metadata::DashboardMetadata>>>,
<<<<<<< HEAD
    pub authentications: Arc<Mutex<Vec<store::authentication::Authentication>>>,
=======
    pub roles: Arc<Mutex<Vec<store::role::Role>>>,
>>>>>>> d000847b
}

impl MockDb {
    pub async fn new(redis: &RedisSettings) -> error_stack::Result<Self, StorageError> {
        Ok(Self {
            addresses: Default::default(),
            configs: Default::default(),
            merchant_accounts: Default::default(),
            merchant_connector_accounts: Default::default(),
            payment_attempts: Default::default(),
            payment_intents: Default::default(),
            payment_methods: Default::default(),
            customers: Default::default(),
            refunds: Default::default(),
            processes: Default::default(),
            redis: Arc::new(
                RedisStore::new(redis)
                    .await
                    .change_context(StorageError::InitializationError)?,
            ),
            api_keys: Default::default(),
            ephemeral_keys: Default::default(),
            cards_info: Default::default(),
            events: Default::default(),
            disputes: Default::default(),
            lockers: Default::default(),
            mandates: Default::default(),
            captures: Default::default(),
            merchant_key_store: Default::default(),
            business_profiles: Default::default(),
            reverse_lookups: Default::default(),
            payment_link: Default::default(),
            organizations: Default::default(),
            users: Default::default(),
            user_roles: Default::default(),
            authorizations: Default::default(),
            dashboard_metadata: Default::default(),
<<<<<<< HEAD
            authentications: Default::default(),
=======
            roles: Default::default(),
>>>>>>> d000847b
        })
    }
}<|MERGE_RESOLUTION|>--- conflicted
+++ resolved
@@ -45,11 +45,8 @@
     pub user_roles: Arc<Mutex<Vec<store::user_role::UserRole>>>,
     pub authorizations: Arc<Mutex<Vec<store::authorization::Authorization>>>,
     pub dashboard_metadata: Arc<Mutex<Vec<store::user::dashboard_metadata::DashboardMetadata>>>,
-<<<<<<< HEAD
     pub authentications: Arc<Mutex<Vec<store::authentication::Authentication>>>,
-=======
     pub roles: Arc<Mutex<Vec<store::role::Role>>>,
->>>>>>> d000847b
 }
 
 impl MockDb {
@@ -87,11 +84,8 @@
             user_roles: Default::default(),
             authorizations: Default::default(),
             dashboard_metadata: Default::default(),
-<<<<<<< HEAD
             authentications: Default::default(),
-=======
             roles: Default::default(),
->>>>>>> d000847b
         })
     }
 }